/*
 * Copyright (c) "Neo4j"
 * Neo4j Sweden AB [https://neo4j.com]
 *
 * This file is part of Neo4j.
 *
 * Licensed under the Apache License, Version 2.0 (the "License");
 * you may not use this file except in compliance with the License.
 * You may obtain a copy of the License at
 *
 *     https://www.apache.org/licenses/LICENSE-2.0
 *
 * Unless required by applicable law or agreed to in writing, software
 * distributed under the License is distributed on an "AS IS" BASIS,
 * WITHOUT WARRANTIES OR CONDITIONS OF ANY KIND, either express or implied.
 * See the License for the specific language governing permissions and
 * limitations under the License.
 */

package main

import (
	"bufio"
	"context"
	"encoding/json"
	"errors"
	"fmt"
	"github.com/neo4j/neo4j-go-driver/v5/neo4j/config"
	"github.com/neo4j/neo4j-go-driver/v5/neo4j/notifications"
	"io"
	"math"
	"net/url"
	"regexp"
	"strings"
	"sync"
	"time"

	"github.com/neo4j/neo4j-go-driver/v5/neo4j"
	"github.com/neo4j/neo4j-go-driver/v5/neo4j/auth"
	"github.com/neo4j/neo4j-go-driver/v5/neo4j/db"
)

// Handles a testkit backend session.
// Tracks all objects (and errors) that is created by testkit frontend.
type backend struct {
	rd                      *bufio.Reader // Socket to read requests from
	wr                      io.Writer     // Socket to write responses (and logs) on, don't buffer (WriteString on bufio was weird...)
	drivers                 map[string]neo4j.DriverWithContext
	sessionStates           map[string]*sessionState
	results                 map[string]neo4j.ResultWithContext
	managedTransactions     map[string]neo4j.ManagedTransaction
	explicitTransactions    map[string]neo4j.ExplicitTransaction
	recordedErrors          map[string]error
	resolvedAddresses       map[string][]any
	authTokenManagers       map[string]auth.TokenManager
	resolvedGetAuthTokens   map[string]neo4j.AuthToken
	resolvedOnTokenExpiries map[string]bool
	resolvedExpiringTokens  map[string]AuthTokenAndExpiration
	id                      int // ID to use for next object created by frontend
	wrLock                  sync.Mutex
	suppliedBookmarks       map[string]neo4j.Bookmarks
	consumedBookmarks       map[string]struct{}
	bookmarkManagers        map[string]neo4j.BookmarkManager
	timer                   *Timer
}

type Timer struct {
	now time.Time
}

func (t *Timer) Now() time.Time {
	return t.now
}

func (t *Timer) Tick(duration time.Duration) {
	t.now = t.now.Add(duration)
}

// To implement transactional functions a bit of extra state is needed on the
// driver session.
type sessionState struct {
	session          neo4j.SessionWithContext
	retryableState   int
	retryableErrorId string
}

type GenericTokenManager struct {
	GetAuthTokenFunc            func() neo4j.AuthToken
	HandleSecurityExceptionFunc func(neo4j.AuthToken, *db.Neo4jError)
}

type AuthTokenAndExpiration struct {
	token      neo4j.AuthToken
	expiration *time.Time
}

func (g GenericTokenManager) GetAuthToken(_ context.Context) (neo4j.AuthToken, error) {
	return g.GetAuthTokenFunc(), nil
}

func (g GenericTokenManager) HandleSecurityException(_ context.Context, token neo4j.AuthToken, securityException *db.Neo4jError) (bool, error) {
	g.HandleSecurityExceptionFunc(token, securityException)
	return false, nil
}

const (
	retryableNothing  = 0
	retryablePositive = 1
	retryableNegative = -1
)

var ctx = context.Background()

func newBackend(rd *bufio.Reader, wr io.Writer) *backend {
	return &backend{
		rd:                      rd,
		wr:                      wr,
		drivers:                 make(map[string]neo4j.DriverWithContext),
		sessionStates:           make(map[string]*sessionState),
		results:                 make(map[string]neo4j.ResultWithContext),
		managedTransactions:     make(map[string]neo4j.ManagedTransaction),
		explicitTransactions:    make(map[string]neo4j.ExplicitTransaction),
		recordedErrors:          make(map[string]error),
		resolvedAddresses:       make(map[string][]any),
		authTokenManagers:       make(map[string]auth.TokenManager),
		resolvedGetAuthTokens:   make(map[string]neo4j.AuthToken),
		resolvedOnTokenExpiries: make(map[string]bool),
		resolvedExpiringTokens:  make(map[string]AuthTokenAndExpiration),
		id:                      0,
		bookmarkManagers:        make(map[string]neo4j.BookmarkManager),
		suppliedBookmarks:       make(map[string]neo4j.Bookmarks),
		consumedBookmarks:       make(map[string]struct{}),
	}
}

type frontendError struct {
	msg string
}

func (e *frontendError) Error() string {
	return e.msg
}

func (b *backend) writeLine(s string) error {
	bs := []byte(s + "\n")
	_, err := b.wr.Write(bs)
	return err
}

func (b *backend) writeLineLocked(s string) error {
	b.wrLock.Lock()
	defer b.wrLock.Unlock()
	fmt.Println(s)
	return b.writeLine(s)
}

// Reads and writes to the socket until it is closed
func (b *backend) serve() {
	for b.process() {
	}
}

func (b *backend) setError(err error) string {
	id := b.nextId()
	b.recordedErrors[id] = err
	return id
}

func (b *backend) writeError(err error) {
	// Convert error if it is a known type of error.
	// This is very simple right now, no extra information is sent at all just keep
	// track of this error so that we can reuse the real thing within a retryable tx
	fmt.Printf("Error: %s (%T)\n", err.Error(), err)
	code := ""
	_, isHydrationError := err.(*db.ProtocolError)
	tokenErr, isTokenExpiredErr := err.(*neo4j.TokenExpiredError)
	if isTokenExpiredErr {
		code = tokenErr.Code
	}
	if neo4j.IsNeo4jError(err) {
		code = err.(*db.Neo4jError).Code
	}
	isDriverError := isHydrationError ||
		isTokenExpiredErr ||
		neo4j.IsNeo4jError(err) ||
		neo4j.IsUsageError(err) ||
		neo4j.IsConnectivityError(err) ||
		neo4j.IsTransactionExecutionLimit(err)

	if isDriverError {
		id := b.setError(err)
		b.writeResponse("DriverError", map[string]any{
			"id":        id,
			"errorType": strings.Split(err.Error(), ":")[0],
			"msg":       err.Error(),
			"code":      code})
		return
	}

	// This is an error that originated in frontend
	frontendErr, isFrontendErr := err.(*frontendError)
	if isFrontendErr {
		b.writeResponse("FrontendError", map[string]any{"msg": frontendErr.msg})
		return
	}

	// TODO: Return the other kinds of errors as well...

	// Unknown error, interpret this as a backend error
	// Report this to frontend and close the connection
	// This simplifies debugging errors from the frontend perspective, it will also make sure
	// that the frontend doesn't hang when backend suddenly disappears.
	b.writeResponse("BackendError", map[string]any{"msg": err.Error()})
}

func (b *backend) nextId() string {
	b.id++
	return fmt.Sprintf("%d", b.id)
}

func (b *backend) process() bool {
	request := ""
	inRequest := false

	for {
		line, err := b.rd.ReadString('\n')
		if err != nil {
			return false
		}

		switch line {
		case "#request begin\n":
			if inRequest {
				panic("Already in request")
			}
			inRequest = true
		case "#request end\n":
			if !inRequest {
				panic("End while not in request")
			}
			b.handleRequest(b.toRequest(request))
			request = ""
			inRequest = false
			return true
		default:
			if !inRequest {
				panic("Line while not in request")
			}

			request = request + line
		}
	}
}

func (b *backend) writeResponse(name string, data any) {
	response := map[string]any{"name": name, "data": data}
	responseJson, err := json.Marshal(response)
	fmt.Printf("RES: %s %s\n", name, string(responseJson))
	if err != nil {
		panic(err.Error())
	}
	// Make sure that logging framework doesn't write anything inbetween here...
	b.wrLock.Lock()
	defer b.wrLock.Unlock()
	err = b.writeLine("#response begin")
	if err != nil {
		panic(err.Error())
	}
	err = b.writeLine(string(responseJson))
	if err != nil {
		panic(err.Error())
	}
	err = b.writeLine("#response end")
	if err != nil {
		panic(err.Error())
	}
}

func (b *backend) toRequest(s string) map[string]any {
	req := map[string]any{}
	decoder := json.NewDecoder(strings.NewReader(s))
	decoder.UseNumber()
	err := decoder.Decode(&req)
	if err != nil {
		panic(fmt.Sprintf("Unable to parse: '%s' as a request: %s", s, err))
	}
	return req
}

func (b *backend) toTransactionConfigApply(data map[string]any) func(*neo4j.TransactionConfig) {
	txConfig := neo4j.TransactionConfig{Timeout: math.MinInt}
	// Optional transaction meta data
	if data["txMeta"] != nil {
		txMetadata, err := b.toParams(data["txMeta"].(map[string]any))
		if err != nil {
			panic(err)
		}
		txConfig.Metadata = txMetadata
	}
	// Optional timeout in milliseconds
	if data["timeout"] != nil {
		txConfig.Timeout = time.Millisecond * time.Duration(asInt64(data["timeout"].(json.Number)))
	}
	return func(conf *neo4j.TransactionConfig) {
		if txConfig.Metadata != nil {
			conf.Metadata = txConfig.Metadata
		}
		if txConfig.Timeout != math.MinInt {
			conf.Timeout = txConfig.Timeout
		}
	}
}

func (b *backend) toCypherAndParams(data map[string]any) (string, map[string]any, error) {
	rawParameters, _ := data["params"].(map[string]any)
	parameters, err := b.toParams(rawParameters)
	if err != nil {
		return "", nil, err
	}
	query := data["cypher"].(string)
	return query, parameters, nil
}

func (b *backend) toParams(parameters map[string]any) (map[string]any, error) {
	result := make(map[string]any, len(parameters))
	for name, rawParam := range parameters {
		param, err := cypherToNative(rawParam)
		if err != nil {
			return nil, err
		}
		result[name] = param
	}
	return result, nil
}

func (b *backend) handleTransactionFunc(isRead bool, data map[string]any) {
	sid := data["sessionId"].(string)
	sessionState := b.sessionStates[sid]
	blockingRetry := func(tx neo4j.ManagedTransaction) (any, error) {
		sessionState.retryableState = retryableNothing
		// Instruct client to start doing its work
		txId := b.nextId()
		b.managedTransactions[txId] = tx
		b.writeResponse("RetryableTry", map[string]any{"id": txId})
		// Process all things that the client might do within the transaction
		for {
			b.process()
			switch sessionState.retryableState {
			case retryablePositive:
				// Client succeeded and wants to commit
				return nil, nil
			case retryableNegative:
				// Client failed in some way
				if sessionState.retryableErrorId != "" {
					return nil, b.recordedErrors[sessionState.retryableErrorId]
				} else {
					return nil, &frontendError{msg: "Error from client"}
				}
			case retryableNothing:
				// Client did something not related to the retryable state
			}
		}
	}
	var err error
	if isRead {
		_, err = sessionState.session.ExecuteRead(ctx, blockingRetry, b.toTransactionConfigApply(data))
	} else {
		_, err = sessionState.session.ExecuteWrite(ctx, blockingRetry, b.toTransactionConfigApply(data))
	}

	if err != nil {
		b.writeError(err)
	} else {
		b.writeResponse("RetryableDone", map[string]any{})
	}
}

func (b *backend) customAddressResolverFunction() config.ServerAddressResolver {
	return func(address config.ServerAddress) []config.ServerAddress {
		id := b.nextId()
		b.writeResponse("ResolverResolutionRequired", map[string]string{
			"id":      id,
			"address": fmt.Sprintf("%s:%s", address.Hostname(), address.Port()),
		})
		for {
			b.process()
			if addresses, ok := b.resolvedAddresses[id]; ok {
				delete(b.resolvedAddresses, id)
				result := make([]config.ServerAddress, len(addresses))
				for i, address := range addresses {
					result[i] = NewServerAddress(address.(string))
				}
				return result
			}
		}
	}
}

type serverAddress struct {
	hostname string
	port     string
}

func NewServerAddress(address string) config.ServerAddress {
	parsedAddress, err := url.Parse("//" + address)
	if err != nil {
		panic(err)
	}
	return serverAddress{
		hostname: parsedAddress.Hostname(),
		port:     parsedAddress.Port(),
	}
}

func (s serverAddress) Hostname() string {
	return s.hostname
}

func (s serverAddress) Port() string {
	return s.port
}

func (b *backend) handleRequest(req map[string]any) {
	name := req["name"].(string)
	data := req["data"].(map[string]any)

	dataJson, err := json.Marshal(data)
	if err != nil {
		// This data comes from a json decoder. So it better be serializable.
		panic(err)
	}

	fmt.Printf("REQ: %s %s\n", name, dataJson)
	switch name {

	case "ResolverResolutionCompleted":
		requestId := data["requestId"].(string)
		addresses := data["addresses"].([]any)
		b.resolvedAddresses[requestId] = addresses

	case "BookmarksSupplierCompleted":
		requestId := data["requestId"].(string)
		rawBookmarks := data["bookmarks"].([]any)
		bookmarks := make(neo4j.Bookmarks, len(rawBookmarks))
		for i, bookmark := range rawBookmarks {
			bookmarks[i] = bookmark.(string)
		}
		b.suppliedBookmarks[requestId] = bookmarks

	case "BookmarksConsumerCompleted":
		requestId := data["requestId"].(string)
		b.consumedBookmarks[requestId] = struct{}{}

	case "NewDriver":
		rawAuth := data["authorizationToken"]
		var err error
		var authToken auth.TokenManager
		if rawAuth == nil {
			managerId := data["authTokenManagerId"].(string)
			authToken = b.authTokenManagers[managerId]
		} else {
			authToken, err = getAuth(rawAuth.(map[string]any)["data"].(map[string]any))
			if err != nil {
				b.writeError(err)
				return
			}
		}
		// Parse URI (or rather type cast)
		uri := data["uri"].(string)
		driver, err := neo4j.NewDriverWithContext(uri, authToken, func(c *config.Config) {
			// Setup custom logger that redirects log entries back to frontend
			c.Log = &streamLog{writeLine: b.writeLineLocked}
			// Optional custom user agent from frontend
			userAgentX := data["userAgent"]
			if userAgentX != nil {
				c.UserAgent = userAgentX.(string)
			}
			if data["resolverRegistered"].(bool) {
				c.AddressResolver = b.customAddressResolverFunction()
			}
			if data["connectionAcquisitionTimeoutMs"] != nil {
				c.ConnectionAcquisitionTimeout = time.Millisecond * time.Duration(asInt64(data["connectionAcquisitionTimeoutMs"].(json.Number)))
			}
			if data["maxConnectionPoolSize"] != nil {
				c.MaxConnectionPoolSize = asInt(data["maxConnectionPoolSize"].(json.Number))
			}
			if data["fetchSize"] != nil {
				c.FetchSize = asInt(data["fetchSize"].(json.Number))
			}
			if data["maxTxRetryTimeMs"] != nil {
				c.MaxTransactionRetryTime = time.Millisecond * time.Duration(asInt64(data["maxTxRetryTimeMs"].(json.Number)))
			}
			if data["connectionTimeoutMs"] != nil {
				c.SocketConnectTimeout = time.Millisecond * time.Duration(asInt64(data["connectionTimeoutMs"].(json.Number)))
			}
			if data["notificationsMinSeverity"] != nil {
				minSeverity, err := mapNotificationMinSeverityLevel(data["notificationsMinSeverity"].(string))
				if err != nil {
					b.writeError(err)
					return
				}
				c.NotificationsMinSeverity = minSeverity
			}
			if data["notificationsDisabledCategories"] != nil {
				notiDisCats := data["notificationsDisabledCategories"].([]any)
				if len(notiDisCats) == 0 {
					c.NotificationsDisabledCategories = notifications.DisableNoCategories()
				} else {
					cats := convertSlice(notiDisCats, anyToNotificationCategory)
					c.NotificationsDisabledCategories = notifications.DisableCategories(cats...)
				}
			}
		})
		if err != nil {
			b.writeError(err)
			return
		}
		if b.timer != nil {
			neo4j.SetTimer(driver, b.timer.Now)
		}
		idKey := b.nextId()
		b.drivers[idKey] = driver
		b.writeResponse("Driver", map[string]any{"id": idKey})

	case "DriverClose":
		driverId := data["driverId"].(string)
		driver := b.drivers[driverId]
		err := driver.Close(ctx)
		if err != nil {
			b.writeError(err)
			return
		}
		b.writeResponse("Driver", map[string]any{"id": driverId})

	case "GetServerInfo":
		driverId := data["driverId"].(string)
		driver := b.drivers[driverId]
		serverInfo, err := driver.GetServerInfo(context.Background())
		if err != nil {
			b.writeError(err)
			return
		}
		protocolVersion := serverInfo.ProtocolVersion()
		b.writeResponse("ServerInfo", map[string]any{
			"address":         serverInfo.Address(),
			"agent":           serverInfo.Agent(),
			"protocolVersion": fmt.Sprintf("%d.%d", protocolVersion.Major, protocolVersion.Minor),
		})

	case "ExecuteQuery":
		driver := b.drivers[data["driverId"].(string)]
		var configurers []neo4j.ExecuteQueryConfigurationOption
		if rawConfig := data["config"]; rawConfig != nil {
			executeQueryConfig := rawConfig.(map[string]any)
			configurers = append(configurers, func(config *neo4j.ExecuteQueryConfiguration) {
				routing := executeQueryConfig["routing"]
				if routing != nil {
					switch routing {
					case "r":
						config.Routing = neo4j.Read
					case "w":
						config.Routing = neo4j.Write
					default:
						b.writeError(fmt.Errorf("unexpected executequery routing value: %v", routing))
						return
					}
				}
				impersonatedUser := executeQueryConfig["impersonatedUser"]
				if impersonatedUser != nil {
					config.ImpersonatedUser = impersonatedUser.(string)
				}
				database := executeQueryConfig["database"]
				if database != nil {
					config.Database = database.(string)
				}
				bookmarkManagerId := executeQueryConfig["bookmarkManagerId"]
				if bookmarkManagerId != nil {
					if number, ok := bookmarkManagerId.(json.Number); ok {
						id := number.String()
						if id != "-1" {
							b.writeError(fmt.Errorf("unexpected bookmark manager id: %s", id))
							return
						}
						config.BookmarkManager = nil
					} else {
						config.BookmarkManager = b.bookmarkManagers[bookmarkManagerId.(string)]
					}
				}
			})
		}

		cypher, params, err := b.toCypherAndParams(data)
		if err != nil {
			b.writeError(err)
			return
		}
		eagerResult, err := neo4j.ExecuteQuery[*neo4j.EagerResult](
			ctx, driver, cypher, params, neo4j.EagerResultTransformer, configurers...)
		if err != nil {
			b.writeError(err)
			return
		}
		b.writeResponse("EagerResult", map[string]any{
			"keys":    eagerResult.Keys,
			"records": serializeRecords(eagerResult.Records),
			"summary": serializeSummary(eagerResult.Summary),
		})

	case "NewSession":
		driver := b.drivers[data["driverId"].(string)]
		sessionConfig := neo4j.SessionConfig{
			BoltLogger: &streamLog{writeLine: b.writeLineLocked},
		}
		if data["accessMode"] != nil {
			switch data["accessMode"].(string) {
			case "r":
				sessionConfig.AccessMode = neo4j.AccessModeRead
			case "w":
				sessionConfig.AccessMode = neo4j.AccessModeWrite
			default:
				b.writeError(errors.New("Unknown access mode: " + data["accessMode"].(string)))
				return
			}
		}
		if data["bookmarks"] != nil {
			rawBookmarks := data["bookmarks"].([]any)
			bookmarks := make([]string, len(rawBookmarks))
			for i, x := range rawBookmarks {
				bookmarks[i] = x.(string)
			}
			sessionConfig.Bookmarks = neo4j.BookmarksFromRawValues(bookmarks...)
		}
		if data["database"] != nil {
			sessionConfig.DatabaseName = data["database"].(string)
		}
		if data["fetchSize"] != nil {
			sessionConfig.FetchSize = asInt(data["fetchSize"].(json.Number))
		}
		if data["impersonatedUser"] != nil {
			sessionConfig.ImpersonatedUser = data["impersonatedUser"].(string)
		}
		if data["bookmarkManagerId"] != nil {
			bmmId := data["bookmarkManagerId"].(string)
			bookmarkManager := b.bookmarkManagers[bmmId]
			if bookmarkManager == nil {
				b.writeError(fmt.Errorf("could not find bookmark manager with ID %s", bmmId))
				return
			}
			sessionConfig.BookmarkManager = bookmarkManager
		}

		if data["notificationsMinSeverity"] != nil {
			minSeverity, err := mapNotificationMinSeverityLevel(data["notificationsMinSeverity"].(string))
			if err != nil {
				b.writeError(err)
				return
			}
			sessionConfig.NotificationsMinSeverity = minSeverity
		}
		if data["notificationsDisabledCategories"] != nil {
			notiDisCats := data["notificationsDisabledCategories"].([]any)
			if len(notiDisCats) == 0 {
				sessionConfig.NotificationsDisabledCategories = notifications.DisableNoCategories()
			} else {
				cats := convertSlice(notiDisCats, anyToNotificationCategory)
				sessionConfig.NotificationsDisabledCategories = notifications.DisableCategories(cats...)
			}
		}
		if data["authorizationToken"] != nil {
			authToken, err := getAuth(data["authorizationToken"].(map[string]any)["data"].(map[string]any))
			if err != nil {
				b.writeError(err)
				return
			}
			sessionConfig.Auth = &authToken
		}
		session := driver.NewSession(ctx, sessionConfig)
		idKey := b.nextId()
		b.sessionStates[idKey] = &sessionState{session: session}
		b.writeResponse("Session", map[string]any{"id": idKey})

	case "NewBookmarkManager":
		bookmarkManagerId := b.nextId()
		b.bookmarkManagers[bookmarkManagerId] = neo4j.NewBookmarkManager(
			b.bookmarkManagerConfig(bookmarkManagerId, data))
		b.writeResponse("BookmarkManager", map[string]any{
			"id": bookmarkManagerId,
		})

	case "BookmarkManagerClose":
		bookmarkManagerId := data["id"].(string)
		delete(b.bookmarkManagers, bookmarkManagerId)
		b.writeResponse("BookmarkManager", map[string]any{
			"id": bookmarkManagerId,
		})

	case "SessionClose":
		sessionId := data["sessionId"].(string)
		sessionState := b.sessionStates[sessionId]
		err := sessionState.session.Close(ctx)
		if err != nil {
			b.writeError(err)
			return
		}
		b.writeResponse("Session", map[string]any{"id": sessionId})

	case "SessionRun":
		sessionState := b.sessionStates[data["sessionId"].(string)]
		cypher, params, err := b.toCypherAndParams(data)
		if err != nil {
			b.writeError(err)
			return
		}
		result, err := sessionState.session.Run(ctx, cypher, params, b.toTransactionConfigApply(data))
		if err != nil {
			b.writeError(err)
			return
		}
		keys, err := result.Keys()
		if err != nil {
			b.writeError(err)
			return
		}
		idKey := b.nextId()
		b.results[idKey] = result
		b.writeResponse("Result", map[string]any{"id": idKey, "keys": keys})

	case "SessionBeginTransaction":
		sessionState := b.sessionStates[data["sessionId"].(string)]
		tx, err := sessionState.session.BeginTransaction(ctx, b.toTransactionConfigApply(data))
		if err != nil {
			b.writeError(err)
			return
		}
		idKey := b.nextId()
		b.explicitTransactions[idKey] = tx
		b.writeResponse("Transaction", map[string]any{"id": idKey})

	case "SessionLastBookmarks":
		sessionState := b.sessionStates[data["sessionId"].(string)]
		bookmarks := neo4j.BookmarksToRawValues(sessionState.session.LastBookmarks())
		if bookmarks == nil {
			bookmarks = []string{}
		}
		b.writeResponse("Bookmarks", map[string]any{"bookmarks": bookmarks})

	case "TransactionRun":
		// ManagedTransaction is compatible with ExplicitTransaction
		// and is all that is needed for TransactionRun
		var tx neo4j.ManagedTransaction
		var found bool
		transactionId := data["txId"].(string)
		if tx, found = b.explicitTransactions[transactionId]; !found {
			tx = b.managedTransactions[transactionId]
		}
		cypher, params, err := b.toCypherAndParams(data)
		if err != nil {
			b.writeError(err)
			return
		}
		result, err := tx.Run(ctx, cypher, params)
		if err != nil {
			b.writeError(err)
			return
		}
		keys, err := result.Keys()
		if err != nil {
			b.writeError(err)
			return
		}
		idKey := b.nextId()
		b.results[idKey] = result
		b.writeResponse("Result", map[string]any{"id": idKey, "keys": keys})

	case "TransactionCommit":
		txId := data["txId"].(string)
		tx := b.explicitTransactions[txId]
		err := tx.Commit(ctx)
		if err != nil {
			b.writeError(err)
			return
		}
		b.writeResponse("Transaction", map[string]any{"id": txId})

	case "TransactionRollback":
		txId := data["txId"].(string)
		tx := b.explicitTransactions[txId]
		err := tx.Rollback(ctx)
		if err != nil {
			b.writeError(err)
			return
		}
		b.writeResponse("Transaction", map[string]any{"id": txId})

	case "TransactionClose":
		txId := data["txId"].(string)
		tx := b.explicitTransactions[txId]
		err := tx.Close(ctx)
		if err != nil {
			b.writeError(err)
			return
		}
		b.writeResponse("Transaction", map[string]any{"id": txId})

	case "SessionReadTransaction":
		b.handleTransactionFunc(true, data)

	case "SessionWriteTransaction":
		b.handleTransactionFunc(false, data)

	case "RetryablePositive":
		sessionState := b.sessionStates[data["sessionId"].(string)]
		sessionState.retryableState = retryablePositive

	case "RetryableNegative":
		sessionState := b.sessionStates[data["sessionId"].(string)]
		sessionState.retryableState = retryableNegative
		sessionState.retryableErrorId = data["errorId"].(string)

	case "ResultNext":
		result := b.results[data["resultId"].(string)]
		more := result.Next(ctx)
		b.writeRecord(result, result.Record(), more)
	case "ResultPeek":
		result := b.results[data["resultId"].(string)]
		var record *db.Record = nil
		more := result.PeekRecord(ctx, &record)
		b.writeRecord(result, record, more)
	case "ResultList":
		result := b.results[data["resultId"].(string)]
		records, err := result.Collect(ctx)
		if err != nil {
			b.writeError(err)
			return
		}
		b.writeResponse("RecordList", map[string]any{
			"records": serializeRecords(records),
		})
	case "ResultConsume":
		result := b.results[data["resultId"].(string)]
		summary, err := result.Consume(ctx)
		if err != nil {
			b.writeError(err)
			return
		}
		b.writeResponse("Summary", serializeSummary(summary))

	case "ForcedRoutingTableUpdate":
		databaseRaw := data["database"]
		var database string
		if databaseRaw != nil {
			database = databaseRaw.(string)
		}
		var bookmarks []string
		bookmarksRaw := data["bookmarks"]
		if bookmarksRaw != nil {
			bookmarksSlice := bookmarksRaw.([]any)
			bookmarks = make([]string, len(bookmarksSlice))
			for i, bookmark := range bookmarksSlice {
				bookmarks[i] = bookmark.(string)
			}
		}
		driverId := data["driverId"].(string)
		driver := b.drivers[driverId]
		err := neo4j.ForceRoutingTableUpdate(driver, database, bookmarks, &streamLog{writeLine: b.writeLineLocked})
		if err != nil {
			b.writeError(err)
			return
		}
		b.writeResponse("Driver", map[string]any{"id": driverId})

	case "GetRoutingTable":
		driver := b.drivers[data["driverId"].(string)]
		databaseRaw := data["database"]
		var database string
		if databaseRaw != nil {
			database = databaseRaw.(string)
		}
		table, err := neo4j.GetRoutingTable(driver, database)
		if err != nil {
			b.writeError(err)
			return
		}
		var databaseName any = table.DatabaseName
		if databaseName == "" {
			databaseName = nil
		}
		b.writeResponse("RoutingTable", map[string]any{
			"database": databaseName,
			"ttl":      table.TimeToLive,
			"routers":  table.Routers,
			"readers":  table.Readers,
			"writers":  table.Writers,
		})

	case "CheckMultiDBSupport":
		driver := b.drivers[data["driverId"].(string)]
		session := driver.NewSession(ctx, neo4j.SessionConfig{
			BoltLogger: neo4j.ConsoleBoltLogger(),
		})
		result, err := session.Run(ctx, "RETURN 42", nil)
		defer func() {
			err = session.Close(ctx)
			if err != nil {
				b.writeError(fmt.Errorf("could not check multi DB support: %w", err))
			}
		}()
		if err != nil {
			b.writeError(fmt.Errorf("could not check multi DB support: %w", err))
			return
		}
		summary, err := result.Consume(ctx)
		if err != nil {
			b.writeError(fmt.Errorf("could not check multi DB support: %w", err))
			return
		}

		server := summary.Server()
		isMultiTenant := server.ProtocolVersion().Major >= 4
		b.writeResponse("MultiDBSupport", map[string]any{
			"id":        b.nextId(),
			"available": isMultiTenant,
		})

	case "CheckDriverIsEncrypted":
		driver := b.drivers[data["driverId"].(string)]
		b.writeResponse("DriverIsEncrypted", map[string]any{
			"encrypted": driver.IsEncrypted(),
		})

	case "VerifyConnectivity":
		driverId := data["driverId"].(string)
		if err := b.drivers[driverId].VerifyConnectivity(ctx); err != nil {
			b.writeError(err)
			return
		}
		b.writeResponse("Driver", map[string]any{"id": driverId})

	case "FakeTimeInstall":
		b.timer = &Timer{
			now: time.Unix(0, 0),
		}
		for _, driver := range b.drivers {
			neo4j.SetTimer(driver, b.timer.Now)
		}
		for _, manager := range b.authTokenManagers {
			auth.SetTimer(manager, b.timer.Now)
		}
		b.writeResponse("FakeTimeAck", nil)

	case "FakeTimeUninstall":
		b.timer = nil
		for _, driver := range b.drivers {
			neo4j.ResetTime(driver)
		}
		for _, manager := range b.authTokenManagers {
			auth.ResetTime(manager)
		}
		b.writeResponse("FakeTimeAck", nil)

	case "FakeTimeTick":
		milliseconds := asInt64(data["incrementMs"].(json.Number))
		b.timer.Tick(time.Duration(milliseconds) * time.Millisecond)
		b.writeResponse("FakeTimeAck", nil)

	case "VerifyAuthentication":
		driverId := data["driverId"].(string)
		var token *neo4j.AuthToken
		if data["authorizationToken"] != nil {
			authToken, err := getAuth(data["authorizationToken"].(map[string]any)["data"].(map[string]any))
			if err != nil {
				b.writeError(err)
				return
			}
			token = &authToken
		}
		if err := b.drivers[driverId].VerifyAuthentication(ctx, token); err != nil {
			invalidAuthError := &neo4j.InvalidAuthenticationError{}
			if errors.As(err, &invalidAuthError) {
				b.writeResponse("DriverIsAuthenticated", map[string]any{"id": driverId, "authenticated": false})
			} else {
				b.writeError(err)
			}
		} else {
			b.writeResponse("DriverIsAuthenticated", map[string]any{"id": driverId, "authenticated": true})
		}

	case "NewAuthTokenManager":
		managerId := b.nextId()
		manager := GenericTokenManager{
			GetAuthTokenFunc: func() neo4j.AuthToken {
				id := b.nextId()
				b.writeResponse(
					"AuthTokenManagerGetAuthRequest",
					map[string]any{
						"id":                 id,
						"authTokenManagerId": managerId,
					})
				for {
					b.process()
					if token, ok := b.resolvedGetAuthTokens[id]; ok {
						delete(b.resolvedGetAuthTokens, id)
						return token
					}
				}
			},
			HandleSecurityExceptionFunc: func(token neo4j.AuthToken, error *db.Neo4jError) {
				id := b.nextId()
				b.writeResponse(
					"AuthTokenManagerHandleSecurityExceptionRequest",
					map[string]any{
						"id":                 id,
						"authTokenManagerId": managerId,
						"auth":               serializeAuth(token),
						"errorCode":          error.Code,
					})
				for {
					b.process()
					if _, ok := b.resolvedOnTokenExpiries[id]; ok {
						delete(b.resolvedOnTokenExpiries, id)
						return
					}
				}
			},
		}
		b.authTokenManagers[managerId] = manager
		b.writeResponse("AuthTokenManager", map[string]any{"id": managerId})
	case "AuthTokenManagerGetAuthCompleted":
		id := data["requestId"].(string)
		token, err := getAuth(data["auth"].(map[string]any)["data"].(map[string]any))
		if err != nil {
			b.writeError(err)
			return
		}
		b.resolvedGetAuthTokens[id] = token
	case "AuthTokenManagerHandleSecurityExceptionCompleted":
		handled := data["handled"].(bool)
		id := data["requestId"].(string)
		b.resolvedOnTokenExpiries[id] = handled
	case "NewBasicAuthTokenManager":
		managerId := b.nextId()

		manager := auth.Basic(
			func(context.Context) (neo4j.AuthToken, error) {
				id := b.nextId()
				b.writeResponse(
					"BasicAuthTokenProviderRequest",
					map[string]any{
						"id":                      id,
						"basicAuthTokenManagerId": managerId,
					})
				for {
					b.process()
					if expiringToken, ok := b.resolvedExpiringTokens[id]; ok {
						delete(b.resolvedExpiringTokens, id)
						return expiringToken.token, nil
					}
				}
			})
		if b.timer != nil {
			auth.SetTimer(manager, b.timer.Now)
		}
		b.authTokenManagers[managerId] = manager
		b.writeResponse("BasicAuthTokenManager", map[string]any{"id": managerId})
	case "BearerAuthTokenProviderCompleted":
		id := data["requestId"].(string)
		expiringToken := data["auth"].(map[string]any)["data"].(map[string]any)
		token, err := getAuth(expiringToken["auth"].(map[string]any)["data"].(map[string]any))
		if err != nil {
			b.writeError(err)
			return
		}
		var expiration *time.Time
		var now func() time.Time
		if b.timer != nil {
			now = b.timer.Now
		} else {
			now = time.Now
		}
		expiresInRaw := expiringToken["expiresInMs"]
		if expiresInRaw != nil {
			expiresIn := time.Millisecond * time.Duration(asInt64(expiringToken["expiresInMs"].(json.Number)))
			expirationTime := now().Add(expiresIn)
			expiration = &expirationTime
		}
		b.resolvedExpiringTokens[id] = AuthTokenAndExpiration{token, expiration}
	case "AuthTokenManagerClose":
		id := data["id"].(string)
		delete(b.authTokenManagers, id)
		b.writeResponse("AuthTokenManager", map[string]any{"id": id})

	case "GetFeatures":
		b.writeResponse("FeatureList", map[string]any{
			"features": []string{
				// === FUNCTIONAL FEATURES ===
				"Feature:API:BookmarkManager",
				"Feature:API:ConnectionAcquisitionTimeout",
				"Feature:API:Driver.ExecuteQuery",
				"Feature:API:Driver:GetServerInfo",
				"Feature:API:Driver.IsEncrypted",
				"Feature:API:Driver:NotificationsConfig",
				"Feature:API:Driver.VerifyAuthentication",
				"Feature:API:Driver.VerifyConnectivity",
				//"Feature:API:Driver.SupportsSessionAuth",
				// Go driver does not support LivenessCheckTimeout yet
				//"Feature:API:Liveness.Check",
				"Feature:API:Result.List",
				"Feature:API:Result.Peek",
<<<<<<< HEAD
				"Feature:API:RetryableExceptions",
=======
				//"Feature:API:Result.Single",
				//"Feature:API:Result.SingleOptional",
>>>>>>> 553515c0
				"Feature:API:Session:AuthConfig",
				//"Feature:API:Session:NotificationsConfig",
				//"Feature:API:SSLConfig",
				//"Feature:API:SSLSchemes",
				"Feature:API:Type.Spatial",
				"Feature:API:Type.Temporal",
				"Feature:Auth:Bearer",
				"Feature:Auth:Custom",
				"Feature:Auth:Kerberos",
				"Feature:Auth:Managed",
				"Feature:Bolt:3.0",
				"Feature:Bolt:4.1",
				"Feature:Bolt:4.2",
				"Feature:Bolt:4.3",
				"Feature:Bolt:4.4",
				"Feature:Bolt:5.0",
				"Feature:Bolt:5.1",
				"Feature:Bolt:5.2",
				"Feature:Bolt:5.3",
				"Feature:Bolt:Patch:UTC",
				"Feature:Impersonation",
				//"Feature:TLS:1.1",
				"Feature:TLS:1.2",
				"Feature:TLS:1.3",

				// === OPTIMIZATIONS ===
				"AuthorizationExpiredTreatment",
				"Optimization:ConnectionReuse",
				"Optimization:EagerTransactionBegin",
				"Optimization:ExecuteQueryPipelining",
				"Optimization:ImplicitDefaultArguments",
				"Optimization:MinimalBookmarksSet",
				"Optimization:MinimalResets",
				//"Optimization:MinimalVerifyAuthentication",
				"Optimization:AuthPipelining",
				"Optimization:PullPipelining",
				//"Optimization:ResultListFetchAll",

				// === IMPLEMENTATION DETAILS ===
				"Detail:ClosedDriverIsEncrypted",
				"Detail:DefaultSecurityConfigValueEquality",

				// === CONFIGURATION HINTS (BOLT 4.3+) ===
				"ConfHint:connection.recv_timeout_seconds",

				// === BACKEND FEATURES FOR TESTING ===
				"Backend:MockTime",
				"Backend:RTFetch",
				"Backend:RTForceUpdate",
			},
		})

	case "StartTest":
		testName := data["testName"].(string)
		if reason, ok := mustSkip(testName); ok {
			b.writeResponse("SkipTest", map[string]any{"reason": reason})
			return
		}
		if strings.Contains(testName, "test_should_echo_all_timezone_ids") ||
			strings.Contains(testName, "test_date_time_cypher_created_tz_id") {
			b.writeResponse("RunSubTests", nil)
			return
		}
		b.writeResponse("RunTest", nil)

	case "StartSubTest":
		testName := data["testName"].(string)
		arguments := data["subtestArguments"].(map[string]any)
		if reason, ok := mustSkipSubTest(testName, arguments); ok {
			b.writeResponse("SkipTest", map[string]any{"reason": reason})
			return
		}
		b.writeResponse("RunTest", nil)

	default:
		b.writeError(errors.New("Unknown request: " + name))
	}
}

func getAuth(authTokenMap map[string]any) (neo4j.AuthToken, error) {
	var authToken neo4j.AuthToken
	switch authTokenMap["scheme"] {
	case "basic":
		realm, ok := authTokenMap["realm"].(string)
		if !ok {
			realm = ""
		}
		authToken = neo4j.BasicAuth(
			authTokenMap["principal"].(string),
			authTokenMap["credentials"].(string),
			realm)
	case "kerberos":
		authToken = neo4j.KerberosAuth(authTokenMap["credentials"].(string))
	case "bearer":
		authToken = neo4j.BearerAuth(authTokenMap["credentials"].(string))
	default:
		parameters := authTokenMap["parameters"].(map[string]any)
		if err := patchNumbersInMap(parameters); err != nil {
			return neo4j.AuthToken{}, err
		}
		authToken = neo4j.CustomAuth(
			authTokenMap["scheme"].(string),
			authTokenMap["principal"].(string),
			authTokenMap["credentials"].(string),
			authTokenMap["realm"].(string),
			parameters)
	}
	return authToken, nil
}

func serializeAuth(token neo4j.AuthToken) map[string]any {
	return map[string]any{
		"name": "AuthorizationToken",
		"data": token.Tokens,
	}
}

func (b *backend) writeRecord(result neo4j.ResultWithContext, record *neo4j.Record, expectRecord bool) {
	if expectRecord && record == nil {
		b.writeResponse("BackendError", map[string]any{
			"msg": "Found no record where one was expected.",
		})
	} else if !expectRecord && record != nil {
		b.writeResponse("BackendError", map[string]any{
			"msg": "Found a record where none was expected.",
		})
	}

	if record != nil {
		if invalidValue := firstRecordInvalidValue(record); invalidValue != nil {
			b.writeError(&db.ProtocolError{
				MessageType: invalidValue.Message,
				Err:         invalidValue.Err.Error(),
			})
			return
		}
		b.writeResponse("Record", serializeRecord(record))
	} else {
		err := result.Err()
		if err != nil && err.Error() != "result cursor is not available anymore" {
			b.writeError(err)
			return
		}
		b.writeResponse("NullRecord", nil)
	}
}

func mustSkip(testName string) (string, bool) {
	skippedTests := testSkips()
	for testPattern, exclusionReason := range skippedTests {
		if matches(testPattern, testName) {
			return exclusionReason, true
		}
	}
	return "", false
}

func mustSkipSubTest(testName string, arguments map[string]any) (string, bool) {
	if strings.Contains(testName, "test_should_echo_all_timezone_ids") {
		return mustSkipTimeZoneSubTest(arguments)
	}
	return "", false
}

func matches(pattern, testName string) bool {
	if pattern == testName {
		return true
	}
	if !strings.Contains(pattern, "*") {
		return false
	}
	regex := asRegex(pattern)
	return regex.MatchString(testName)
}

func asRegex(rawPattern string) *regexp.Regexp {
	pattern := regexp.QuoteMeta(rawPattern)
	pattern = strings.ReplaceAll(pattern, `\*`, ".*")
	return regexp.MustCompile(pattern)
}

func serializeRecords(records []*neo4j.Record) []any {
	response := make([]any, len(records))
	for i, record := range records {
		response[i] = serializeRecord(record)
	}
	return response
}

func serializeRecord(record *neo4j.Record) map[string]any {
	values := record.Values
	cypherValues := make([]any, len(values))
	for i, v := range values {
		cypherValues[i] = nativeToCypher(v)
	}
	data := map[string]any{"values": cypherValues}
	return data
}

func serializeNotifications(slice []neo4j.Notification) []map[string]any {
	if slice == nil {
		return nil
	}
	if len(slice) == 0 {
		return []map[string]any{}
	}
	var res []map[string]any
	for i, notification := range slice {
		res = append(res, map[string]any{
			"code":        notification.Code(),
			"title":       notification.Title(),
			"description": notification.Description(),
			//lint:ignore SA1019 Severity is supported at least until 6.0
			"severity":         notification.Severity(),
			"severityLevel":    string(notification.SeverityLevel()),
			"rawSeverityLevel": notification.RawSeverityLevel(),
			"category":         string(notification.Category()),
			"rawCategory":      notification.RawCategory(),
		})
		if notification.Position() != nil {
			res[i]["position"] = map[string]any{
				"offset": notification.Position().Offset(),
				"line":   notification.Position().Line(),
				"column": notification.Position().Column(),
			}
		}
	}
	return res
}

func serializeSummary(summary neo4j.ResultSummary) map[string]any {
	serverInfo := summary.Server()
	counters := summary.Counters()
	protocolVersion := serverInfo.ProtocolVersion()
	response := map[string]any{
		"serverInfo": map[string]any{
			"protocolVersion": fmt.Sprintf("%d.%d", protocolVersion.Major, protocolVersion.Minor),
			"agent":           serverInfo.Agent(),
			"address":         serverInfo.Address(),
		},
		"counters": map[string]any{
			"constraintsAdded":      counters.ConstraintsAdded(),
			"constraintsRemoved":    counters.ConstraintsRemoved(),
			"containsSystemUpdates": counters.ContainsSystemUpdates(),
			"containsUpdates":       counters.ContainsUpdates(),
			"indexesAdded":          counters.IndexesAdded(),
			"indexesRemoved":        counters.IndexesRemoved(),
			"labelsAdded":           counters.LabelsAdded(),
			"labelsRemoved":         counters.LabelsRemoved(),
			"nodesCreated":          counters.NodesCreated(),
			"nodesDeleted":          counters.NodesDeleted(),
			"propertiesSet":         counters.PropertiesSet(),
			"relationshipsCreated":  counters.RelationshipsCreated(),
			"relationshipsDeleted":  counters.RelationshipsDeleted(),
			"systemUpdates":         counters.SystemUpdates(),
		},
		"query": map[string]any{
			"text":       summary.Query().Text(),
			"parameters": serializeParameters(summary.Query().Parameters()),
		},
		"notifications": serializeNotifications(summary.Notifications()),
		"plan":          serializePlan(summary.Plan()),
		"profile":       serializeProfile(summary.Profile()),
	}
	if summary.ResultAvailableAfter() >= 0 {
		response["resultAvailableAfter"] = summary.ResultAvailableAfter().Milliseconds()
	} else {
		response["resultAvailableAfter"] = nil
	}
	if summary.ResultConsumedAfter() >= 0 {
		response["resultConsumedAfter"] = summary.ResultConsumedAfter().Milliseconds()
	} else {
		response["resultConsumedAfter"] = nil
	}
	if summary.StatementType() != neo4j.StatementTypeUnknown {
		response["queryType"] = summary.StatementType().String()
	} else {
		response["queryType"] = nil
	}
	if summary.Database() != nil {
		response["database"] = summary.Database().Name()
	} else {
		response["database"] = nil
	}
	return response
}

func serializePlans(children []neo4j.Plan) []map[string]any {
	result := make([]map[string]any, len(children))
	for i, child := range children {
		result[i] = serializePlan(child)
	}
	return result
}

func serializePlan(plan neo4j.Plan) map[string]any {
	if plan == nil {
		return nil
	}
	return map[string]any{
		"args":         plan.Arguments(),
		"operatorType": plan.Operator(),
		"children":     serializePlans(plan.Children()),
		"identifiers":  plan.Identifiers(),
	}
}

func serializeProfile(profile neo4j.ProfiledPlan) map[string]any {
	if profile == nil {
		return nil
	}
	result := map[string]any{
		"args":         profile.Arguments(),
		"children":     serializeProfiles(profile.Children()),
		"dbHits":       profile.DbHits(),
		"identifiers":  profile.Identifiers(),
		"operatorType": profile.Operator(),
		"rows":         profile.Records(),
	}
	return result
}

func serializeProfiles(children []neo4j.ProfiledPlan) []map[string]any {
	result := make([]map[string]any, len(children))
	for i, child := range children {
		childProfile := serializeProfile(child)
		childProfile["pageCacheMisses"] = child.PageCacheMisses()
		childProfile["pageCacheHits"] = child.PageCacheHits()
		childProfile["pageCacheHitRatio"] = child.PageCacheHitRatio()
		childProfile["time"] = child.Time()
		result[i] = childProfile
	}
	return result
}

func serializeParameters(parameters map[string]any) map[string]any {
	result := make(map[string]any, len(parameters))
	for k, parameter := range parameters {
		result[k] = nativeToCypher(parameter)
	}
	return result
}

func firstRecordInvalidValue(record *db.Record) *neo4j.InvalidValue {
	if record == nil {
		return nil
	}
	for _, value := range record.Values {
		if result, ok := value.(*neo4j.InvalidValue); ok {
			return result
		}
	}
	return nil
}

// you can use '*' as wildcards anywhere in the qualified test name (useful to exclude a whole class e.g.)
func testSkips() map[string]string {
	return map[string]string{
		// Won't fix - accepted/idiomatic behavioral differences
		"stub.iteration.test_result_scope.TestResultScope.*":                                                                                       "Won't fix - Results are always valid but don't return records when out of scope",
		"stub.connectivity_check.test_get_server_info.TestGetServerInfo.test_routing_fail_when_no_reader_are_available":                            "Won't fix - Go driver retries routing table when no readers are available",
		"stub.connectivity_check.test_verify_connectivity.TestVerifyConnectivity.test_routing_fail_when_no_reader_are_available":                   "Won't fix - Go driver retries routing table when no readers are available",
		"stub.driver_parameters.test_connection_acquisition_timeout_ms.TestConnectionAcquisitionTimeoutMs.test_does_not_encompass_router_*":        "Won't fix - ConnectionAcquisitionTimeout spans the whole process including db resolution, RT updates, connection acquisition from the pool, and creation of new connections.",
		"stub.driver_parameters.test_connection_acquisition_timeout_ms.TestConnectionAcquisitionTimeoutMs.test_router_handshake_has_own_timeout_*": "Won't fix - ConnectionAcquisitionTimeout spans the whole process including db resolution, RT updates, connection acquisition from the pool, and creation of new connections.",
		"stub.routing.test_routing_v*.RoutingV*.test_should_successfully_check_if_support_for_multi_db_is_available":                               "Won't fix - driver.SupportsMultiDb() is not implemented",
		"stub.routing.test_no_routing_v*.NoRoutingV*.test_should_check_multi_db_support":                                                           "Won't fix - driver.SupportsMultiDb() is not implemented",
		"stub.routing.test_routing_v3.RoutingV3.test_should_fail_discovery_when_router_fails_with_procedure_not_found_code":                        "Won't fix - only Bolt 3 affected (not officially supported by this driver) + this is only a difference in how errors are surfaced",
		"stub.routing.test_routing_v3.RoutingV3.test_should_fail_when_writing_on_unexpectedly_interrupting_writer_on_pull_using_tx_run":            "Won't fix - only Bolt 3 affected (not officially supported by this driver): broken servers are not removed from routing table",
		"stub.routing.test_routing_v3.RoutingV3.test_should_fail_when_writing_on_unexpectedly_interrupting_writer_on_run_using_tx_run":             "Won't fix - only Bolt 3 affected (not officially supported by this driver): broken servers are not removed from routing table",
		"stub.routing.test_routing_v3.RoutingV3.test_should_fail_when_writing_on_unexpectedly_interrupting_writer_using_tx_run":                    "Won't fix - only Bolt 3 affected (not officially supported by this driver): broken servers are not removed from routing table",

		// Missing message support in testkit backend
		"stub.routing.*.*.test_should_request_rt_from_all_initial_routers_until_successful_on_unknown_failure":       "Add DNS resolver TestKit message and connection timeout support",
		"stub.routing.*.*.test_should_request_rt_from_all_initial_routers_until_successful_on_authorization_expired": "Add DNS resolver TestKit message and connection timeout support",

		// To fix/to decide whether to fix
		"stub.tx_run.test_tx_run.TestTxRun.test_should_prevent_discard_after_tx_termination_on_run":                          "fixme: usage of failed transaction leads to unintelligible error that's treated as BackendError",
		"stub.tx_run.test_tx_run.TestTxRun.test_should_prevent_pull_after_tx_termination_on_run":                             "fixme: usage of failed transaction leads to unintelligible error that's treated as BackendError",
		"stub.tx_run.test_tx_run.TestTxRun.test_should_prevent_commit_after_tx_termination":                                  "fixme: commit is still sent when transaction is terminated",
		"stub.routing.test_routing_v*.RoutingV*.test_should_revert_to_initial_router_if_known_router_throws_protocol_errors": "Driver always uses configured URL first and custom resolver only if that fails",
		"stub.routing.test_routing_v*.RoutingV*.test_should_read_successfully_from_reachable_db_after_trying_unreachable_db": "Driver retries to fetch a routing table up to 100 times if it's emtpy",
		"stub.routing.test_routing_v*.RoutingV*.test_should_write_successfully_after_leader_switch_using_tx_run":             "Driver retries to fetch a routing table up to 100 times if it's emtpy",
		"stub.routing.test_routing_v*.RoutingV*.test_should_fail_when_writing_without_writers_using_session_run":             "Driver retries to fetch a routing table up to 100 times if it's emtpy",
		"stub.routing.test_routing_v*.RoutingV*.test_should_accept_routing_table_without_writers_and_then_rediscover":        "Driver retries to fetch a routing table up to 100 times if it's emtpy",
		"stub.routing.test_routing_v*.RoutingV*.test_should_fail_on_routing_table_with_no_reader":                            "Driver retries to fetch a routing table up to 100 times if it's emtpy",
		"stub.routing.test_routing_v*.RoutingV*.test_should_fail_discovery_when_router_fails_with_unknown_code":              "Unify: other drivers have a list of fast failing errors during discover: on anything else, the driver will try the next router",
		"stub.*.test_0_timeout":                                  "Fixme: driver omits 0 as tx timeout value",
		"stub.summary.test_summary.TestSummary.test_server_info": "pending unification: should the server address be pre or post DNS resolution?",
	}
}

func mustSkipTimeZoneSubTest(arguments map[string]any) (string, bool) {
	rawDateTime := arguments["dt"].(map[string]any)
	dateTimeData := rawDateTime["data"].(map[string]any)
	timeZoneName := dateTimeData["timezone_id"].(string)
	location, err := time.LoadLocation(timeZoneName)
	if err != nil {
		return fmt.Sprintf("time zone not supported: %s", err), true
	}
	dateTime := time.Date(
		asInt(dateTimeData["year"].(json.Number)),
		time.Month(asInt(dateTimeData["month"].(json.Number))),
		asInt(dateTimeData["day"].(json.Number)),
		asInt(dateTimeData["hour"].(json.Number)),
		asInt(dateTimeData["minute"].(json.Number)),
		asInt(dateTimeData["second"].(json.Number)),
		asInt(dateTimeData["nanosecond"].(json.Number)),
		location,
	)
	expectedOffset := asInt(dateTimeData["utc_offset_s"].(json.Number))
	if _, actualOffset := dateTime.Zone(); actualOffset != expectedOffset {
		return fmt.Sprintf("Expected offset %d for timezone %s and time %s, got offset %d instead",
				expectedOffset, timeZoneName, dateTime.String(), actualOffset),
			true
	}
	return "", false
}

// some TestKit tests send large integer values which require to configure
// the JSON deserializer to use json.Number instead of float64 (lossy conversions
// would happen otherwise)
// however, some specific dictionaries (like transaction metadata and custom
// auth parameters) are better off relying on numbers being treated as float64
func patchNumbersInMap(dictionary map[string]any) error {
	for key, value := range dictionary {
		if number, ok := value.(json.Number); ok {
			floatingPointValue, err := number.Float64()
			if err != nil {
				return fmt.Errorf("could not deserialize number %v in map %v: %w", number, dictionary, err)
			}
			dictionary[key] = floatingPointValue
		}
	}
	return nil
}

func (b *backend) bookmarkManagerConfig(bookmarkManagerId string,
	config map[string]any) neo4j.BookmarkManagerConfig {

	var initialBookmarks neo4j.Bookmarks
	if config["initialBookmarks"] != nil {
		initialBookmarks = convertInitialBookmarks(config["initialBookmarks"].([]any))
	}
	result := neo4j.BookmarkManagerConfig{InitialBookmarks: initialBookmarks}
	supplierRegistered := config["bookmarksSupplierRegistered"]
	if supplierRegistered != nil && supplierRegistered.(bool) {
		result.BookmarkSupplier = b.supplyBookmarks(bookmarkManagerId)
	}
	consumerRegistered := config["bookmarksConsumerRegistered"]
	if consumerRegistered != nil && consumerRegistered.(bool) {
		result.BookmarkConsumer = b.consumeBookmarks(bookmarkManagerId)
	}
	return result
}

func (b *backend) supplyBookmarks(bookmarkManagerId string) func(context.Context) (neo4j.Bookmarks, error) {
	return func(ctx context.Context) (neo4j.Bookmarks, error) {
		id := b.nextId()
		msg := map[string]any{"id": id, "bookmarkManagerId": bookmarkManagerId}
		b.writeResponse("BookmarksSupplierRequest", msg)
		b.process()
		return b.suppliedBookmarks[id], nil
	}
}

func (b *backend) consumeBookmarks(bookmarkManagerId string) func(context.Context, neo4j.Bookmarks) error {
	return func(_ context.Context, bookmarks neo4j.Bookmarks) error {
		id := b.nextId()
		b.writeResponse("BookmarksConsumerRequest", map[string]any{
			"id":                id,
			"bookmarkManagerId": bookmarkManagerId,
			"bookmarks":         bookmarks,
		})
		for {
			b.process()
			if _, found := b.consumedBookmarks[id]; found {
				delete(b.consumedBookmarks, id)
				return nil
			}
		}
	}
}

func convertInitialBookmarks(bookmarks []any) neo4j.Bookmarks {
	result := make(neo4j.Bookmarks, len(bookmarks))
	for i, bookmark := range bookmarks {
		result[i] = bookmark.(string)
	}
	return result
}

func anyToNotificationCategory(v any) notifications.NotificationCategory {
	return notifications.NotificationCategory(v.(string))
}

func convertSlice[T any](slice []any, transform func(any) T) []T {
	res := make([]T, len(slice))
	for i, cat := range slice {
		res[i] = transform(cat)
	}
	return res
}

func mapNotificationMinSeverityLevel(rawMinSeverityLevel string) (notifications.NotificationMinimumSeverityLevel, error) {
	switch rawMinSeverityLevel {
	case "OFF":
		return notifications.DisabledLevel, nil
	case "WARNING":
		return notifications.WarningLevel, nil
	case "INFORMATION":
		return notifications.InformationLevel, nil
	}
	return "", fmt.Errorf("unknown min severity level %s", rawMinSeverityLevel)
}<|MERGE_RESOLUTION|>--- conflicted
+++ resolved
@@ -1106,12 +1106,8 @@
 				//"Feature:API:Liveness.Check",
 				"Feature:API:Result.List",
 				"Feature:API:Result.Peek",
-<<<<<<< HEAD
-				"Feature:API:RetryableExceptions",
-=======
 				//"Feature:API:Result.Single",
 				//"Feature:API:Result.SingleOptional",
->>>>>>> 553515c0
 				"Feature:API:Session:AuthConfig",
 				//"Feature:API:Session:NotificationsConfig",
 				//"Feature:API:SSLConfig",
