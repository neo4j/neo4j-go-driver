/*
 * Copyright (c) "Neo4j"
 * Neo4j Sweden AB [https://neo4j.com]
 *
 * This file is part of Neo4j.
 *
 * Licensed under the Apache License, Version 2.0 (the "License");
 * you may not use this file except in compliance with the License.
 * You may obtain a copy of the License at
 *
 *     https://www.apache.org/licenses/LICENSE-2.0
 *
 * Unless required by applicable law or agreed to in writing, software
 * distributed under the License is distributed on an "AS IS" BASIS,
 * WITHOUT WARRANTIES OR CONDITIONS OF ANY KIND, either express or implied.
 * See the License for the specific language governing permissions and
 * limitations under the License.
 */

package main

import (
	"bufio"
	"context"
	"encoding/json"
	"errors"
	"fmt"
	"github.com/neo4j/neo4j-go-driver/v5/neo4j/config"
	"github.com/neo4j/neo4j-go-driver/v5/neo4j/notifications"
	"io"
	"math"
	"net/url"
	"regexp"
	"strings"
	"sync"
	"time"

	"github.com/neo4j/neo4j-go-driver/v5/neo4j"
	"github.com/neo4j/neo4j-go-driver/v5/neo4j/auth"
	"github.com/neo4j/neo4j-go-driver/v5/neo4j/db"
)

// Handles a testkit backend session.
// Tracks all objects (and errors) that is created by testkit frontend.
type backend struct {
	rd                      *bufio.Reader // Socket to read requests from
	wr                      io.Writer     // Socket to write responses (and logs) on, don't buffer (WriteString on bufio was weird...)
	drivers                 map[string]neo4j.DriverWithContext
	sessionStates           map[string]*sessionState
	results                 map[string]neo4j.ResultWithContext
	managedTransactions     map[string]neo4j.ManagedTransaction
	explicitTransactions    map[string]neo4j.ExplicitTransaction
	recordedErrors          map[string]error
	resolvedAddresses       map[string][]any
	authTokenManagers       map[string]auth.TokenManager
	resolvedGetAuthTokens   map[string]neo4j.AuthToken
	resolvedOnTokenExpiries map[string]bool
	id                      int // ID to use for next object created by frontend
	wrLock                  sync.Mutex
	suppliedBookmarks       map[string]neo4j.Bookmarks
	consumedBookmarks       map[string]struct{}
	bookmarkManagers        map[string]neo4j.BookmarkManager
}

// To implement transactional functions a bit of extra state is needed on the
// driver session.
type sessionState struct {
	session          neo4j.SessionWithContext
	retryableState   int
	retryableErrorId string
}

type GenericTokenManager struct {
	GetAuthTokenFunc   func() neo4j.AuthToken
	OnTokenExpiredFunc func(neo4j.AuthToken)
}

func (g GenericTokenManager) GetAuthToken(_ context.Context) (neo4j.AuthToken, error) {
	return g.GetAuthTokenFunc(), nil
}

func (g GenericTokenManager) OnTokenExpired(_ context.Context, token neo4j.AuthToken) error {
	g.OnTokenExpiredFunc(token)
	return nil
}

const (
	retryableNothing  = 0
	retryablePositive = 1
	retryableNegative = -1
)

var ctx = context.Background()

func newBackend(rd *bufio.Reader, wr io.Writer) *backend {
	return &backend{
		rd:                      rd,
		wr:                      wr,
		drivers:                 make(map[string]neo4j.DriverWithContext),
		sessionStates:           make(map[string]*sessionState),
		results:                 make(map[string]neo4j.ResultWithContext),
		managedTransactions:     make(map[string]neo4j.ManagedTransaction),
		explicitTransactions:    make(map[string]neo4j.ExplicitTransaction),
		recordedErrors:          make(map[string]error),
		resolvedAddresses:       make(map[string][]any),
		authTokenManagers:       make(map[string]auth.TokenManager),
		resolvedGetAuthTokens:   make(map[string]neo4j.AuthToken),
		resolvedOnTokenExpiries: make(map[string]bool),
		id:                      0,
		bookmarkManagers:        make(map[string]neo4j.BookmarkManager),
		suppliedBookmarks:       make(map[string]neo4j.Bookmarks),
		consumedBookmarks:       make(map[string]struct{}),
	}
}

type frontendError struct {
	msg string
}

func (e *frontendError) Error() string {
	return e.msg
}

func (b *backend) writeLine(s string) error {
	bs := []byte(s + "\n")
	_, err := b.wr.Write(bs)
	return err
}

func (b *backend) writeLineLocked(s string) error {
	b.wrLock.Lock()
	defer b.wrLock.Unlock()
	return b.writeLine(s)
}

// Reads and writes to the socket until it is closed
func (b *backend) serve() {
	for b.process() {
	}
}

func (b *backend) setError(err error) string {
	id := b.nextId()
	b.recordedErrors[id] = err
	return id
}

func (b *backend) writeError(err error) {
	// Convert error if it is a known type of error.
	// This is very simple right now, no extra information is sent at all just keep
	// track of this error so that we can reuse the real thing within a retryable tx
	fmt.Printf("Error: %s (%T)\n", err.Error(), err)
	code := ""
	_, isHydrationError := err.(*db.ProtocolError)
	tokenErr, isTokenExpiredErr := err.(*neo4j.TokenExpiredError)
	if isTokenExpiredErr {
		code = tokenErr.Code
	}
	if neo4j.IsNeo4jError(err) {
		code = err.(*db.Neo4jError).Code
	}
	isDriverError := isHydrationError ||
		isTokenExpiredErr ||
		neo4j.IsNeo4jError(err) ||
		neo4j.IsUsageError(err) ||
		neo4j.IsConnectivityError(err) ||
		neo4j.IsTransactionExecutionLimit(err)

	if isDriverError {
		id := b.setError(err)
		b.writeResponse("DriverError", map[string]any{
			"id":        id,
			"errorType": strings.Split(err.Error(), ":")[0],
			"msg":       err.Error(),
			"code":      code})
		return
	}

	// This is an error that originated in frontend
	frontendErr, isFrontendErr := err.(*frontendError)
	if isFrontendErr {
		b.writeResponse("FrontendError", map[string]any{"msg": frontendErr.msg})
		return
	}

	// TODO: Return the other kinds of errors as well...

	// Unknown error, interpret this as a backend error
	// Report this to frontend and close the connection
	// This simplifies debugging errors from the frontend perspective, it will also make sure
	// that the frontend doesn't hang when backend suddenly disappears.
	b.writeResponse("BackendError", map[string]any{"msg": err.Error()})
}

func (b *backend) nextId() string {
	b.id++
	return fmt.Sprintf("%d", b.id)
}

func (b *backend) process() bool {
	request := ""
	inRequest := false

	for {
		line, err := b.rd.ReadString('\n')
		if err != nil {
			return false
		}

		switch line {
		case "#request begin\n":
			if inRequest {
				panic("Already in request")
			}
			inRequest = true
		case "#request end\n":
			if !inRequest {
				panic("End while not in request")
			}
			b.handleRequest(b.toRequest(request))
			request = ""
			inRequest = false
			return true
		default:
			if !inRequest {
				panic("Line while not in request")
			}

			request = request + line
		}
	}
}

func (b *backend) writeResponse(name string, data any) {
	response := map[string]any{"name": name, "data": data}
	responseJson, err := json.Marshal(response)
	fmt.Printf("RES: %s %s\n", name, string(responseJson))
	if err != nil {
		panic(err.Error())
	}
	// Make sure that logging framework doesn't write anything inbetween here...
	b.wrLock.Lock()
	defer b.wrLock.Unlock()
	err = b.writeLine("#response begin")
	if err != nil {
		panic(err.Error())
	}
	err = b.writeLine(string(responseJson))
	if err != nil {
		panic(err.Error())
	}
	err = b.writeLine("#response end")
	if err != nil {
		panic(err.Error())
	}
}

func (b *backend) toRequest(s string) map[string]any {
	req := map[string]any{}
	decoder := json.NewDecoder(strings.NewReader(s))
	decoder.UseNumber()
	err := decoder.Decode(&req)
	if err != nil {
		panic(fmt.Sprintf("Unable to parse: '%s' as a request: %s", s, err))
	}
	return req
}

func (b *backend) toTransactionConfigApply(data map[string]any) func(*neo4j.TransactionConfig) {
	txConfig := neo4j.TransactionConfig{Timeout: math.MinInt}
	// Optional transaction meta data
	if data["txMeta"] != nil {
		txMetadata, err := b.toParams(data["txMeta"].(map[string]any))
		if err != nil {
			panic(err)
		}
		txConfig.Metadata = txMetadata
	}
	// Optional timeout in milliseconds
	if data["timeout"] != nil {
		txConfig.Timeout = time.Millisecond * time.Duration(asInt64(data["timeout"].(json.Number)))
	}
	return func(conf *neo4j.TransactionConfig) {
		if txConfig.Metadata != nil {
			conf.Metadata = txConfig.Metadata
		}
		if txConfig.Timeout != math.MinInt {
			conf.Timeout = txConfig.Timeout
		}
	}
}

func (b *backend) toCypherAndParams(data map[string]any) (string, map[string]any, error) {
	rawParameters, _ := data["params"].(map[string]any)
	parameters, err := b.toParams(rawParameters)
	if err != nil {
		return "", nil, err
	}
	query := data["cypher"].(string)
	return query, parameters, nil
}

func (b *backend) toParams(parameters map[string]any) (map[string]any, error) {
	result := make(map[string]any, len(parameters))
	for name, rawParam := range parameters {
		param, err := cypherToNative(rawParam)
		if err != nil {
			return nil, err
		}
		result[name] = param
	}
	return result, nil
}

func (b *backend) handleTransactionFunc(isRead bool, data map[string]any) {
	sid := data["sessionId"].(string)
	sessionState := b.sessionStates[sid]
	blockingRetry := func(tx neo4j.ManagedTransaction) (any, error) {
		sessionState.retryableState = retryableNothing
		// Instruct client to start doing its work
		txId := b.nextId()
		b.managedTransactions[txId] = tx
		b.writeResponse("RetryableTry", map[string]any{"id": txId})
		// Process all things that the client might do within the transaction
		for {
			b.process()
			switch sessionState.retryableState {
			case retryablePositive:
				// Client succeeded and wants to commit
				return nil, nil
			case retryableNegative:
				// Client failed in some way
				if sessionState.retryableErrorId != "" {
					return nil, b.recordedErrors[sessionState.retryableErrorId]
				} else {
					return nil, &frontendError{msg: "Error from client"}
				}
			case retryableNothing:
				// Client did something not related to the retryable state
			}
		}
	}
	var err error
	if isRead {
		_, err = sessionState.session.ExecuteRead(ctx, blockingRetry, b.toTransactionConfigApply(data))
	} else {
		_, err = sessionState.session.ExecuteWrite(ctx, blockingRetry, b.toTransactionConfigApply(data))
	}

	if err != nil {
		b.writeError(err)
	} else {
		b.writeResponse("RetryableDone", map[string]any{})
	}
}

func (b *backend) customAddressResolverFunction() config.ServerAddressResolver {
	return func(address config.ServerAddress) []config.ServerAddress {
		id := b.nextId()
		b.writeResponse("ResolverResolutionRequired", map[string]string{
			"id":      id,
			"address": fmt.Sprintf("%s:%s", address.Hostname(), address.Port()),
		})
		for {
			b.process()
			if addresses, ok := b.resolvedAddresses[id]; ok {
<<<<<<< HEAD
				delete(b.resolvedAddresses, id)
				result := make([]neo4j.ServerAddress, len(addresses))
=======
				result := make([]config.ServerAddress, len(addresses))
>>>>>>> 1980adda
				for i, address := range addresses {
					result[i] = NewServerAddress(address.(string))
				}
				return result
			}
		}
	}
}

type serverAddress struct {
	hostname string
	port     string
}

func NewServerAddress(address string) config.ServerAddress {
	parsedAddress, err := url.Parse("//" + address)
	if err != nil {
		panic(err)
	}
	return serverAddress{
		hostname: parsedAddress.Hostname(),
		port:     parsedAddress.Port(),
	}
}

func (s serverAddress) Hostname() string {
	return s.hostname
}

func (s serverAddress) Port() string {
	return s.port
}

func (b *backend) handleRequest(req map[string]any) {
	name := req["name"].(string)
	data := req["data"].(map[string]any)

	dataJson, err := json.Marshal(data)
	if err != nil {
		// This data comes from a json decoder. So it better be serializable.
		panic(err)
	}

	fmt.Printf("REQ: %s %s\n", name, dataJson)
	switch name {

	case "ResolverResolutionCompleted":
		requestId := data["requestId"].(string)
		addresses := data["addresses"].([]any)
		b.resolvedAddresses[requestId] = addresses

	case "BookmarksSupplierCompleted":
		requestId := data["requestId"].(string)
		rawBookmarks := data["bookmarks"].([]any)
		bookmarks := make(neo4j.Bookmarks, len(rawBookmarks))
		for i, bookmark := range rawBookmarks {
			bookmarks[i] = bookmark.(string)
		}
		b.suppliedBookmarks[requestId] = bookmarks

	case "BookmarksConsumerCompleted":
		requestId := data["requestId"].(string)
		b.consumedBookmarks[requestId] = struct{}{}

	case "NewDriver":
		rawAuth := data["authorizationToken"]
		var err error
		var authToken auth.TokenManager
		if rawAuth == nil {
			managerId := data["authTokenManagerId"].(string)
			authToken = b.authTokenManagers[managerId]
		} else {
			authToken, err = getAuth(rawAuth.(map[string]any)["data"].(map[string]any))
			if err != nil {
				b.writeError(err)
				return
			}
		}
		// Parse URI (or rather type cast)
		uri := data["uri"].(string)
		driver, err := neo4j.NewDriverWithContext(uri, authToken, func(c *config.Config) {
			// Setup custom logger that redirects log entries back to frontend
			c.Log = &streamLog{writeLine: b.writeLineLocked}
			// Optional custom user agent from frontend
			userAgentX := data["userAgent"]
			if userAgentX != nil {
				c.UserAgent = userAgentX.(string)
			}
			if data["resolverRegistered"].(bool) {
				c.AddressResolver = b.customAddressResolverFunction()
			}
			if data["connectionAcquisitionTimeoutMs"] != nil {
				c.ConnectionAcquisitionTimeout = time.Millisecond * time.Duration(asInt64(data["connectionAcquisitionTimeoutMs"].(json.Number)))
			}
			if data["maxConnectionPoolSize"] != nil {
				c.MaxConnectionPoolSize = asInt(data["maxConnectionPoolSize"].(json.Number))
			}
			if data["fetchSize"] != nil {
				c.FetchSize = asInt(data["fetchSize"].(json.Number))
			}
			if data["maxTxRetryTimeMs"] != nil {
				c.MaxTransactionRetryTime = time.Millisecond * time.Duration(asInt64(data["maxTxRetryTimeMs"].(json.Number)))
			}
			if data["connectionTimeoutMs"] != nil {
				c.SocketConnectTimeout = time.Millisecond * time.Duration(asInt64(data["connectionTimeoutMs"].(json.Number)))
			}
			if data["notificationsMinSeverity"] != nil {
				c.NotificationsMinSeverity = notifications.NotificationMinimumSeverityLevel(data["notificationsMinSeverity"].(string))
			}
			if data["notificationsDisabledCategories"] != nil {
				notiDisCats := data["notificationsDisabledCategories"].([]any)
				if len(notiDisCats) == 0 {
					c.NotificationsDisabledCategories = notifications.DisableNoCategories()
				} else {
					cats := convertSlice(notiDisCats, anyToNotificationCategory)
					c.NotificationsDisabledCategories = notifications.DisableCategories(cats...)
				}
			}
		})
		if err != nil {
			b.writeError(err)
			return
		}
		idKey := b.nextId()
		b.drivers[idKey] = driver
		b.writeResponse("Driver", map[string]any{"id": idKey})

	case "DriverClose":
		driverId := data["driverId"].(string)
		driver := b.drivers[driverId]
		err := driver.Close(ctx)
		if err != nil {
			b.writeError(err)
			return
		}
		b.writeResponse("Driver", map[string]any{"id": driverId})

	case "GetServerInfo":
		driverId := data["driverId"].(string)
		driver := b.drivers[driverId]
		serverInfo, err := driver.GetServerInfo(context.Background())
		if err != nil {
			b.writeError(err)
			return
		}
		protocolVersion := serverInfo.ProtocolVersion()
		b.writeResponse("ServerInfo", map[string]any{
			"address":         serverInfo.Address(),
			"agent":           serverInfo.Agent(),
			"protocolVersion": fmt.Sprintf("%d.%d", protocolVersion.Major, protocolVersion.Minor),
		})

	case "ExecuteQuery":
		driver := b.drivers[data["driverId"].(string)]
		var configurers []neo4j.ExecuteQueryConfigurationOption
		if rawConfig := data["config"]; rawConfig != nil {
			executeQueryConfig := rawConfig.(map[string]any)
			configurers = append(configurers, func(config *neo4j.ExecuteQueryConfiguration) {
				routing := executeQueryConfig["routing"]
				if routing != nil {
					switch routing {
					case "r":
						config.Routing = neo4j.Readers
					case "w":
						config.Routing = neo4j.Writers
					default:
						b.writeError(fmt.Errorf("unexpected executequery routing value: %v", routing))
						return
					}
				}
				impersonatedUser := executeQueryConfig["impersonatedUser"]
				if impersonatedUser != nil {
					config.ImpersonatedUser = impersonatedUser.(string)
				}
				database := executeQueryConfig["database"]
				if database != nil {
					config.Database = database.(string)
				}
				bookmarkManagerId := executeQueryConfig["bookmarkManagerId"]
				if bookmarkManagerId != nil {
					if number, ok := bookmarkManagerId.(json.Number); ok {
						id := number.String()
						if id != "-1" {
							b.writeError(fmt.Errorf("unexpected bookmark manager id: %s", id))
							return
						}
						config.BookmarkManager = nil
					} else {
						config.BookmarkManager = b.bookmarkManagers[bookmarkManagerId.(string)]
					}
				}
			})
		}

		cypher, params, err := b.toCypherAndParams(data)
		if err != nil {
			b.writeError(err)
			return
		}
		eagerResult, err := neo4j.ExecuteQuery[*neo4j.EagerResult](
			ctx, driver, cypher, params, neo4j.EagerResultTransformer, configurers...)
		if err != nil {
			b.writeError(err)
			return
		}
		b.writeResponse("EagerResult", map[string]any{
			"keys":    eagerResult.Keys,
			"records": serializeRecords(eagerResult.Records),
			"summary": serializeSummary(eagerResult.Summary),
		})

	case "NewSession":
		driver := b.drivers[data["driverId"].(string)]
		sessionConfig := neo4j.SessionConfig{
			BoltLogger: neo4j.ConsoleBoltLogger(),
		}
		switch data["accessMode"].(string) {
		case "r":
			sessionConfig.AccessMode = neo4j.AccessModeRead
		case "w":
			sessionConfig.AccessMode = neo4j.AccessModeWrite
		default:
			b.writeError(errors.New("Unknown access mode: " + data["accessMode"].(string)))
			return
		}
		if data["bookmarks"] != nil {
			rawBookmarks := data["bookmarks"].([]any)
			bookmarks := make([]string, len(rawBookmarks))
			for i, x := range rawBookmarks {
				bookmarks[i] = x.(string)
			}
			sessionConfig.Bookmarks = neo4j.BookmarksFromRawValues(bookmarks...)
		}
		if data["database"] != nil {
			sessionConfig.DatabaseName = data["database"].(string)
		}
		if data["fetchSize"] != nil {
			sessionConfig.FetchSize = asInt(data["fetchSize"].(json.Number))
		}
		if data["impersonatedUser"] != nil {
			sessionConfig.ImpersonatedUser = data["impersonatedUser"].(string)
		}
		if data["bookmarkManagerId"] != nil {
			bmmId := data["bookmarkManagerId"].(string)
			bookmarkManager := b.bookmarkManagers[bmmId]
			if bookmarkManager == nil {
				b.writeError(fmt.Errorf("could not find bookmark manager with ID %s", bmmId))
				return
			}
			sessionConfig.BookmarkManager = bookmarkManager
		}
<<<<<<< HEAD
		if data["authorizationToken"] != nil {
			authToken, err := getAuth(data["authorizationToken"].(map[string]any)["data"].(map[string]any))
			if err != nil {
				b.writeError(err)
				return
			}
			sessionConfig.Auth = &authToken
=======

		if data["notificationsMinSeverity"] != nil {
			sessionConfig.NotificationsMinSeverity = notifications.NotificationMinimumSeverityLevel(data["notificationsMinSeverity"].(string))
		}
		if data["notificationsDisabledCategories"] != nil {
			notiDisCats := data["notificationsDisabledCategories"].([]any)
			if len(notiDisCats) == 0 {
				sessionConfig.NotificationsDisabledCategories = notifications.DisableNoCategories()
			} else {
				cats := convertSlice(notiDisCats, anyToNotificationCategory)
				sessionConfig.NotificationsDisabledCategories = notifications.DisableCategories(cats...)
			}
>>>>>>> 1980adda
		}
		session := driver.NewSession(ctx, sessionConfig)
		idKey := b.nextId()
		b.sessionStates[idKey] = &sessionState{session: session}
		b.writeResponse("Session", map[string]any{"id": idKey})

	case "NewBookmarkManager":
		bookmarkManagerId := b.nextId()
		b.bookmarkManagers[bookmarkManagerId] = neo4j.NewBookmarkManager(
			b.bookmarkManagerConfig(bookmarkManagerId, data))
		b.writeResponse("BookmarkManager", map[string]any{
			"id": bookmarkManagerId,
		})

	case "BookmarkManagerClose":
		bookmarkManagerId := data["id"].(string)
		delete(b.bookmarkManagers, bookmarkManagerId)
		b.writeResponse("BookmarkManager", map[string]any{
			"id": bookmarkManagerId,
		})

	case "SessionClose":
		sessionId := data["sessionId"].(string)
		sessionState := b.sessionStates[sessionId]
		err := sessionState.session.Close(ctx)
		if err != nil {
			b.writeError(err)
			return
		}
		b.writeResponse("Session", map[string]any{"id": sessionId})

	case "SessionRun":
		sessionState := b.sessionStates[data["sessionId"].(string)]
		cypher, params, err := b.toCypherAndParams(data)
		if err != nil {
			b.writeError(err)
			return
		}
		result, err := sessionState.session.Run(ctx, cypher, params, b.toTransactionConfigApply(data))
		if err != nil {
			b.writeError(err)
			return
		}
		keys, err := result.Keys()
		if err != nil {
			b.writeError(err)
			return
		}
		idKey := b.nextId()
		b.results[idKey] = result
		b.writeResponse("Result", map[string]any{"id": idKey, "keys": keys})

	case "SessionBeginTransaction":
		sessionState := b.sessionStates[data["sessionId"].(string)]
		tx, err := sessionState.session.BeginTransaction(ctx, b.toTransactionConfigApply(data))
		if err != nil {
			b.writeError(err)
			return
		}
		idKey := b.nextId()
		b.explicitTransactions[idKey] = tx
		b.writeResponse("Transaction", map[string]any{"id": idKey})

	case "SessionLastBookmarks":
		sessionState := b.sessionStates[data["sessionId"].(string)]
		bookmarks := neo4j.BookmarksToRawValues(sessionState.session.LastBookmarks())
		if bookmarks == nil {
			bookmarks = []string{}
		}
		b.writeResponse("Bookmarks", map[string]any{"bookmarks": bookmarks})

	case "TransactionRun":
		// ManagedTransaction is compatible with ExplicitTransaction
		// and is all that is needed for TransactionRun
		var tx neo4j.ManagedTransaction
		var found bool
		transactionId := data["txId"].(string)
		if tx, found = b.explicitTransactions[transactionId]; !found {
			tx = b.managedTransactions[transactionId]
		}
		cypher, params, err := b.toCypherAndParams(data)
		if err != nil {
			b.writeError(err)
			return
		}
		result, err := tx.Run(ctx, cypher, params)
		if err != nil {
			b.writeError(err)
			return
		}
		keys, err := result.Keys()
		if err != nil {
			b.writeError(err)
			return
		}
		idKey := b.nextId()
		b.results[idKey] = result
		b.writeResponse("Result", map[string]any{"id": idKey, "keys": keys})

	case "TransactionCommit":
		txId := data["txId"].(string)
		tx := b.explicitTransactions[txId]
		err := tx.Commit(ctx)
		if err != nil {
			b.writeError(err)
			return
		}
		b.writeResponse("Transaction", map[string]any{"id": txId})

	case "TransactionRollback":
		txId := data["txId"].(string)
		tx := b.explicitTransactions[txId]
		err := tx.Rollback(ctx)
		if err != nil {
			b.writeError(err)
			return
		}
		b.writeResponse("Transaction", map[string]any{"id": txId})

	case "TransactionClose":
		txId := data["txId"].(string)
		tx := b.explicitTransactions[txId]
		err := tx.Close(ctx)
		if err != nil {
			b.writeError(err)
			return
		}
		b.writeResponse("Transaction", map[string]any{"id": txId})

	case "SessionReadTransaction":
		b.handleTransactionFunc(true, data)

	case "SessionWriteTransaction":
		b.handleTransactionFunc(false, data)

	case "RetryablePositive":
		sessionState := b.sessionStates[data["sessionId"].(string)]
		sessionState.retryableState = retryablePositive

	case "RetryableNegative":
		sessionState := b.sessionStates[data["sessionId"].(string)]
		sessionState.retryableState = retryableNegative
		sessionState.retryableErrorId = data["errorId"].(string)

	case "ResultNext":
		result := b.results[data["resultId"].(string)]
		more := result.Next(ctx)
		b.writeRecord(result, result.Record(), more)
	case "ResultPeek":
		result := b.results[data["resultId"].(string)]
		var record *db.Record = nil
		more := result.PeekRecord(ctx, &record)
		b.writeRecord(result, record, more)
	case "ResultList":
		result := b.results[data["resultId"].(string)]
		records, err := result.Collect(ctx)
		if err != nil {
			b.writeError(err)
			return
		}
		b.writeResponse("RecordList", map[string]any{
			"records": serializeRecords(records),
		})
	case "ResultConsume":
		result := b.results[data["resultId"].(string)]
		summary, err := result.Consume(ctx)
		if err != nil {
			b.writeError(err)
			return
		}
		b.writeResponse("Summary", serializeSummary(summary))

	case "CheckMultiDBSupport":
		driver := b.drivers[data["driverId"].(string)]
		session := driver.NewSession(ctx, neo4j.SessionConfig{
			BoltLogger: neo4j.ConsoleBoltLogger(),
		})
		result, err := session.Run(ctx, "RETURN 42", nil)
		defer func() {
			err = session.Close(ctx)
			if err != nil {
				b.writeError(fmt.Errorf("could not check multi DB support: %w", err))
			}
		}()
		if err != nil {
			b.writeError(fmt.Errorf("could not check multi DB support: %w", err))
			return
		}
		summary, err := result.Consume(ctx)
		if err != nil {
			b.writeError(fmt.Errorf("could not check multi DB support: %w", err))
			return
		}

		server := summary.Server()
		isMultiTenant := server.ProtocolVersion().Major >= 4
		b.writeResponse("MultiDBSupport", map[string]any{
			"id":        b.nextId(),
			"available": isMultiTenant,
		})

	case "CheckDriverIsEncrypted":
		driver := b.drivers[data["driverId"].(string)]
		b.writeResponse("DriverIsEncrypted", map[string]any{
			"encrypted": driver.IsEncrypted(),
		})

	case "VerifyConnectivity":
		driverId := data["driverId"].(string)
		if err := b.drivers[driverId].VerifyConnectivity(ctx); err != nil {
			b.writeError(err)
			return
		}
		b.writeResponse("Driver", map[string]any{"id": driverId})

	case "NewAuthTokenManager":
		managerId := b.nextId()
		manager := GenericTokenManager{
			GetAuthTokenFunc: func() neo4j.AuthToken {
				id := b.nextId()
				b.writeResponse(
					"AuthTokenManagerGetAuthRequest",
					map[string]any{
						"id":                 id,
						"authTokenManagerId": managerId,
					})
				for {
					b.process()
					if token, ok := b.resolvedGetAuthTokens[id]; ok {
						delete(b.resolvedGetAuthTokens, id)
						return token
					}
				}
			},
			OnTokenExpiredFunc: func(token neo4j.AuthToken) {
				id := b.nextId()
				b.writeResponse(
					"AuthTokenManagerOnAuthExpiredRequest",
					map[string]any{
						"id":                 id,
						"authTokenManagerId": managerId,
						"auth":               serializeAuth(token),
					})
				for {
					b.process()
					if _, ok := b.resolvedOnTokenExpiries[id]; ok {
						delete(b.resolvedOnTokenExpiries, id)
						return
					}
				}

			},
		}
		b.authTokenManagers[managerId] = manager
		b.writeResponse("AuthTokenManager", map[string]any{"id": managerId})
	case "AuthTokenManagerGetAuthCompleted":
		id := data["requestId"].(string)
		token, err := getAuth(data["auth"].(map[string]any)["data"].(map[string]any))
		if err != nil {
			b.writeError(err)
			return
		}
		b.resolvedGetAuthTokens[id] = token
	case "AuthTokenManagerOnAuthExpiredCompleted":
		id := data["requestId"].(string)
		b.resolvedOnTokenExpiries[id] = true
	case "AuthTokenManagerClose":
		id := data["id"].(string)
		delete(b.authTokenManagers, id)
		b.writeResponse("AuthTokenManager", map[string]any{"id": id})

	case "GetFeatures":
		b.writeResponse("FeatureList", map[string]any{
			"features": []string{
				"ConfHint:connection.recv_timeout_seconds",
				"Detail:ClosedDriverIsEncrypted",
				"Feature:API:BookmarkManager",
				"Feature:API:ConnectionAcquisitionTimeout",
				"Feature:API:Driver.ExecuteQuery",
				"Feature:API:Driver:GetServerInfo",
				"Feature:API:Driver.IsEncrypted",
				"Feature:API:Driver:NotificationsConfig",
				"Feature:API:Driver.VerifyConnectivity",
				"Feature:API:Liveness.Check",
				"Feature:API:Result.List",
				"Feature:API:Result.Peek",
<<<<<<< HEAD
				"Feature:API:Session:AuthConfig",
=======
				"Feature:API:Session:NotificationsConfig",
>>>>>>> 1980adda
				"Feature:API:Type.Spatial",
				"Feature:API:Type.Temporal",
				"Feature:Auth:Custom",
				"Feature:Auth:Bearer",
				"Feature:Auth:Kerberos",
				"Feature:Auth:Managed",
				"Feature:Bolt:3.0",
				"Feature:Bolt:4.1",
				"Feature:Bolt:4.2",
				"Feature:Bolt:4.3",
				"Feature:Bolt:4.4",
				"Feature:Bolt:5.0",
				"Feature:Bolt:5.1",
				"Feature:Bolt:5.2",
				"Feature:Bolt:Patch:UTC",
				"Feature:Impersonation",
				"Feature:TLS:1.2",
				"Feature:TLS:1.3",
				"Optimization:AuthPipelining",
				"Optimization:ConnectionReuse",
				"Optimization:EagerTransactionBegin",
				"Optimization:ImplicitDefaultArguments",
				"Optimization:MinimalBookmarksSet",
				"Optimization:MinimalResets",
				"Optimization:PullPipelining",
			},
		})

	case "StartTest":
		testName := data["testName"].(string)
		if reason, ok := mustSkip(testName); ok {
			b.writeResponse("SkipTest", map[string]any{"reason": reason})
			return
		}
		if strings.Contains(testName, "test_should_echo_all_timezone_ids") ||
			strings.Contains(testName, "test_date_time_cypher_created_tz_id") {
			b.writeResponse("RunSubTests", nil)
			return
		}
		b.writeResponse("RunTest", nil)

	case "StartSubTest":
		testName := data["testName"].(string)
		arguments := data["subtestArguments"].(map[string]any)
		if reason, ok := mustSkipSubTest(testName, arguments); ok {
			b.writeResponse("SkipTest", map[string]any{"reason": reason})
			return
		}
		b.writeResponse("RunTest", nil)

	default:
		b.writeError(errors.New("Unknown request: " + name))
	}
}

func getAuth(authTokenMap map[string]any) (neo4j.AuthToken, error) {
	var authToken neo4j.AuthToken
	switch authTokenMap["scheme"] {
	case "basic":
		realm, ok := authTokenMap["realm"].(string)
		if !ok {
			realm = ""
		}
		authToken = neo4j.BasicAuth(
			authTokenMap["principal"].(string),
			authTokenMap["credentials"].(string),
			realm)
	case "kerberos":
		authToken = neo4j.KerberosAuth(authTokenMap["credentials"].(string))
	case "bearer":
		authToken = neo4j.BearerAuth(authTokenMap["credentials"].(string))
	default:
		parameters := authTokenMap["parameters"].(map[string]any)
		if err := patchNumbersInMap(parameters); err != nil {
			return neo4j.AuthToken{}, err
		}
		authToken = neo4j.CustomAuth(
			authTokenMap["scheme"].(string),
			authTokenMap["principal"].(string),
			authTokenMap["credentials"].(string),
			authTokenMap["realm"].(string),
			parameters)
	}
	return authToken, nil
}

func serializeAuth(token neo4j.AuthToken) map[string]any {
	return map[string]any{
		"name": "AuthorizationToken",
		"data": token.Tokens,
	}
}

func (b *backend) writeRecord(result neo4j.ResultWithContext, record *neo4j.Record, expectRecord bool) {
	if expectRecord && record == nil {
		b.writeResponse("BackendError", map[string]any{
			"msg": "Found no record where one was expected.",
		})
	} else if !expectRecord && record != nil {
		b.writeResponse("BackendError", map[string]any{
			"msg": "Found a record where none was expected.",
		})
	}

	if record != nil {
		if invalidValue := firstRecordInvalidValue(record); invalidValue != nil {
			b.writeError(&db.ProtocolError{
				MessageType: invalidValue.Message,
				Err:         invalidValue.Err.Error(),
			})
			return
		}
		b.writeResponse("Record", serializeRecord(record))
	} else {
		err := result.Err()
		if err != nil && err.Error() != "result cursor is not available anymore" {
			b.writeError(err)
			return
		}
		b.writeResponse("NullRecord", nil)
	}
}

func mustSkip(testName string) (string, bool) {
	skippedTests := testSkips()
	for testPattern, exclusionReason := range skippedTests {
		if matches(testPattern, testName) {
			return exclusionReason, true
		}
	}
	return "", false
}

func mustSkipSubTest(testName string, arguments map[string]any) (string, bool) {
	if strings.Contains(testName, "test_should_echo_all_timezone_ids") {
		return mustSkipTimeZoneSubTest(arguments)
	}
	return "", false
}

func matches(pattern, testName string) bool {
	if pattern == testName {
		return true
	}
	if !strings.Contains(pattern, "*") {
		return false
	}
	regex := asRegex(pattern)
	return regex.MatchString(testName)
}

func asRegex(rawPattern string) *regexp.Regexp {
	pattern := regexp.QuoteMeta(rawPattern)
	pattern = strings.ReplaceAll(pattern, `\*`, ".*")
	return regexp.MustCompile(pattern)
}

func serializeRecords(records []*neo4j.Record) []any {
	response := make([]any, len(records))
	for i, record := range records {
		response[i] = serializeRecord(record)
	}
	return response
}

func serializeRecord(record *neo4j.Record) map[string]any {
	values := record.Values
	cypherValues := make([]any, len(values))
	for i, v := range values {
		cypherValues[i] = nativeToCypher(v)
	}
	data := map[string]any{"values": cypherValues}
	return data
}

func serializeNotifications(slice []neo4j.Notification) []map[string]any {
	if slice == nil {
		return nil
	}
	if len(slice) == 0 {
		return []map[string]any{}
	}
	var res []map[string]any
	for i, notification := range slice {
		res = append(res, map[string]any{
			"code":             notification.Code(),
			"title":            notification.Title(),
			"description":      notification.Description(),
			"severity":         notification.Severity(),
			"severityLevel":    string(notification.SeverityLevel()),
			"rawSeverityLevel": notification.RawSeverityLevel(),
			"category":         string(notification.Category()),
			"rawCategory":      notification.RawCategory(),
		})
		if notification.Position() != nil {
			res[i]["position"] = map[string]any{
				"offset": notification.Position().Offset(),
				"line":   notification.Position().Line(),
				"column": notification.Position().Column(),
			}
		}
	}
	return res
}

func serializeSummary(summary neo4j.ResultSummary) map[string]any {
	serverInfo := summary.Server()
	counters := summary.Counters()
	protocolVersion := serverInfo.ProtocolVersion()
	response := map[string]any{
		"serverInfo": map[string]any{
			"protocolVersion": fmt.Sprintf("%d.%d", protocolVersion.Major, protocolVersion.Minor),
			"agent":           serverInfo.Agent(),
			"address":         serverInfo.Address(),
		},
		"counters": map[string]any{
			"constraintsAdded":      counters.ConstraintsAdded(),
			"constraintsRemoved":    counters.ConstraintsRemoved(),
			"containsSystemUpdates": counters.ContainsSystemUpdates(),
			"containsUpdates":       counters.ContainsUpdates(),
			"indexesAdded":          counters.IndexesAdded(),
			"indexesRemoved":        counters.IndexesRemoved(),
			"labelsAdded":           counters.LabelsAdded(),
			"labelsRemoved":         counters.LabelsRemoved(),
			"nodesCreated":          counters.NodesCreated(),
			"nodesDeleted":          counters.NodesDeleted(),
			"propertiesSet":         counters.PropertiesSet(),
			"relationshipsCreated":  counters.RelationshipsCreated(),
			"relationshipsDeleted":  counters.RelationshipsDeleted(),
			"systemUpdates":         counters.SystemUpdates(),
		},
		"query": map[string]any{
			"text":       summary.Query().Text(),
			"parameters": serializeParameters(summary.Query().Parameters()),
		},
		"notifications": serializeNotifications(summary.Notifications()),
		"plan":          serializePlan(summary.Plan()),
		"profile":       serializeProfile(summary.Profile()),
	}
	if summary.ResultAvailableAfter() >= 0 {
		response["resultAvailableAfter"] = summary.ResultAvailableAfter().Milliseconds()
	} else {
		response["resultAvailableAfter"] = nil
	}
	if summary.ResultConsumedAfter() >= 0 {
		response["resultConsumedAfter"] = summary.ResultConsumedAfter().Milliseconds()
	} else {
		response["resultConsumedAfter"] = nil
	}
	if summary.StatementType() != neo4j.StatementTypeUnknown {
		response["queryType"] = summary.StatementType().String()
	} else {
		response["queryType"] = nil
	}
	if summary.Database() != nil {
		response["database"] = summary.Database().Name()
	} else {
		response["database"] = nil
	}
	return response
}

func serializePlans(children []neo4j.Plan) []map[string]any {
	result := make([]map[string]any, len(children))
	for i, child := range children {
		result[i] = serializePlan(child)
	}
	return result
}

func serializePlan(plan neo4j.Plan) map[string]any {
	if plan == nil {
		return nil
	}
	return map[string]any{
		"args":         plan.Arguments(),
		"operatorType": plan.Operator(),
		"children":     serializePlans(plan.Children()),
		"identifiers":  plan.Identifiers(),
	}
}

func serializeProfile(profile neo4j.ProfiledPlan) map[string]any {
	if profile == nil {
		return nil
	}
	result := map[string]any{
		"args":         profile.Arguments(),
		"children":     serializeProfiles(profile.Children()),
		"dbHits":       profile.DbHits(),
		"identifiers":  profile.Identifiers(),
		"operatorType": profile.Operator(),
		"rows":         profile.Records(),
	}
	return result
}

func serializeProfiles(children []neo4j.ProfiledPlan) []map[string]any {
	result := make([]map[string]any, len(children))
	for i, child := range children {
		childProfile := serializeProfile(child)
		childProfile["pageCacheMisses"] = child.PageCacheMisses()
		childProfile["pageCacheHits"] = child.PageCacheHits()
		childProfile["pageCacheHitRatio"] = child.PageCacheHitRatio()
		childProfile["time"] = child.Time()
		result[i] = childProfile
	}
	return result
}

func serializeParameters(parameters map[string]any) map[string]any {
	result := make(map[string]any, len(parameters))
	for k, parameter := range parameters {
		result[k] = nativeToCypher(parameter)
	}
	return result
}

func firstRecordInvalidValue(record *db.Record) *neo4j.InvalidValue {
	if record == nil {
		return nil
	}
	for _, value := range record.Values {
		if result, ok := value.(*neo4j.InvalidValue); ok {
			return result
		}
	}
	return nil
}

// you can use '*' as wildcards anywhere in the qualified test name (useful to exclude a whole class e.g.)
func testSkips() map[string]string {
	return map[string]string{
		"stub.disconnects.test_disconnects.TestDisconnects.test_fail_on_reset":                                                   "It is not resetting driver when put back to pool",
		"stub.routing.test_routing_v3.RoutingV3.test_should_use_resolver_during_rediscovery_when_existing_routers_fail":          "It needs investigation - custom resolver does not seem to be called",
		"stub.routing.test_routing_v4x1.RoutingV4x1.test_should_use_resolver_during_rediscovery_when_existing_routers_fail":      "It needs investigation - custom resolver does not seem to be called",
		"stub.routing.test_routing_v4x3.RoutingV4x3.test_should_use_resolver_during_rediscovery_when_existing_routers_fail":      "It needs investigation - custom resolver does not seem to be called",
		"stub.routing.test_routing_v4x4.RoutingV4x4.test_should_use_resolver_during_rediscovery_when_existing_routers_fail":      "It needs investigation - custom resolver does not seem to be called",
		"stub.routing.test_routing_v5x0.RoutingV5x0.test_should_use_resolver_during_rediscovery_when_existing_routers_fail":      "It needs investigation - custom resolver does not seem to be called",
		"stub.routing.test_routing_v3.RoutingV3.test_should_revert_to_initial_router_if_known_router_throws_protocol_errors":     "It needs investigation - custom resolver does not seem to be called",
		"stub.routing.test_routing_v4x1.RoutingV4x1.test_should_revert_to_initial_router_if_known_router_throws_protocol_errors": "It needs investigation - custom resolver does not seem to be called",
		"stub.routing.test_routing_v4x3.RoutingV4x3.test_should_revert_to_initial_router_if_known_router_throws_protocol_errors": "It needs investigation - custom resolver does not seem to be called",
		"stub.routing.test_routing_v4x4.RoutingV4x4.test_should_revert_to_initial_router_if_known_router_throws_protocol_errors": "It needs investigation - custom resolver does not seem to be called",
		"stub.routing.test_routing_v5x0.RoutingV5x0.test_should_revert_to_initial_router_if_known_router_throws_protocol_errors": "It needs investigation - custom resolver does not seem to be called",
		"stub.configuration_hints.test_connection_recv_timeout_seconds.TestRoutingConnectionRecvTimeout.*":                       "No GetRoutingTable support - too tricky to implement in Go",
		"stub.homedb.test_homedb.TestHomeDb.test_session_should_cache_home_db_despite_new_rt":                                    "Driver does not remove servers from RT when connection breaks.",
		"stub.iteration.test_result_scope.TestResultScope.*":                                                                     "Results are always valid but don't return records when out of scope",
		"stub.*.test_0_timeout":        "Driver omits 0 as tx timeout value",
		"stub.*.test_negative_timeout": "Driver omits negative tx timeout values",
		"stub.routing.*.*.test_should_request_rt_from_all_initial_routers_until_successful_on_unknown_failure":                                     "Add DNS resolver TestKit message and connection timeout support",
		"stub.routing.*.*.test_should_request_rt_from_all_initial_routers_until_successful_on_authorization_expired":                               "Add DNS resolver TestKit message and connection timeout support",
		"stub.summary.test_summary.TestSummary.test_server_info":                                                                                   "Needs some kind of server address DNS resolution",
		"stub.summary.test_summary.TestSummary.test_invalid_query_type":                                                                            "Driver does not verify query type returned from server.",
		"stub.routing.*.test_should_drop_connections_failing_liveness_check":                                                                       "Needs support for GetConnectionPoolMetrics",
		"stub.connectivity_check.test_get_server_info.TestGetServerInfo.test_routing_fail_when_no_reader_are_available":                            "Won't fix - Go driver retries routing table when no readers are available",
		"stub.connectivity_check.test_verify_connectivity.TestVerifyConnectivity.test_routing_fail_when_no_reader_are_available":                   "Won't fix - Go driver retries routing table when no readers are available",
		"stub.driver_parameters.test_connection_acquisition_timeout_ms.TestConnectionAcquisitionTimeoutMs.test_does_not_encompass_router_*":        "Won't fix - ConnectionAcquisitionTimeout spans the whole process including db resolution, RT updates, connection acquisition from the pool, and creation of new connections.",
		"stub.driver_parameters.test_connection_acquisition_timeout_ms.TestConnectionAcquisitionTimeoutMs.test_router_handshake_has_own_timeout_*": "Won't fix - ConnectionAcquisitionTimeout spans the whole process including db resolution, RT updates, connection acquisition from the pool, and creation of new connections.",
	}
}

func mustSkipTimeZoneSubTest(arguments map[string]any) (string, bool) {
	rawDateTime := arguments["dt"].(map[string]any)
	dateTimeData := rawDateTime["data"].(map[string]any)
	timeZoneName := dateTimeData["timezone_id"].(string)
	location, err := time.LoadLocation(timeZoneName)
	if err != nil {
		return fmt.Sprintf("time zone not supported: %s", err), true
	}
	dateTime := time.Date(
		asInt(dateTimeData["year"].(json.Number)),
		time.Month(asInt(dateTimeData["month"].(json.Number))),
		asInt(dateTimeData["day"].(json.Number)),
		asInt(dateTimeData["hour"].(json.Number)),
		asInt(dateTimeData["minute"].(json.Number)),
		asInt(dateTimeData["second"].(json.Number)),
		asInt(dateTimeData["nanosecond"].(json.Number)),
		location,
	)
	expectedOffset := asInt(dateTimeData["utc_offset_s"].(json.Number))
	if _, actualOffset := dateTime.Zone(); actualOffset != expectedOffset {
		return fmt.Sprintf("Expected offset %d for timezone %s and time %s, got offset %d instead",
				expectedOffset, timeZoneName, dateTime.String(), actualOffset),
			true
	}
	return "", false
}

// some TestKit tests send large integer values which require to configure
// the JSON deserializer to use json.Number instead of float64 (lossy conversions
// would happen otherwise)
// however, some specific dictionaries (like transaction metadata and custom
// auth parameters) are better off relying on numbers being treated as float64
func patchNumbersInMap(dictionary map[string]any) error {
	for key, value := range dictionary {
		if number, ok := value.(json.Number); ok {
			floatingPointValue, err := number.Float64()
			if err != nil {
				return fmt.Errorf("could not deserialize number %v in map %v: %w", number, dictionary, err)
			}
			dictionary[key] = floatingPointValue
		}
	}
	return nil
}

func (b *backend) bookmarkManagerConfig(bookmarkManagerId string,
	config map[string]any) neo4j.BookmarkManagerConfig {

	var initialBookmarks neo4j.Bookmarks
	if config["initialBookmarks"] != nil {
		initialBookmarks = convertInitialBookmarks(config["initialBookmarks"].([]any))
	}
	result := neo4j.BookmarkManagerConfig{InitialBookmarks: initialBookmarks}
	supplierRegistered := config["bookmarksSupplierRegistered"]
	if supplierRegistered != nil && supplierRegistered.(bool) {
		result.BookmarkSupplier = b.supplyBookmarks(bookmarkManagerId)
	}
	consumerRegistered := config["bookmarksConsumerRegistered"]
	if consumerRegistered != nil && consumerRegistered.(bool) {
		result.BookmarkConsumer = b.consumeBookmarks(bookmarkManagerId)
	}
	return result
}

func (b *backend) supplyBookmarks(bookmarkManagerId string) func(context.Context) (neo4j.Bookmarks, error) {
	return func(ctx context.Context) (neo4j.Bookmarks, error) {
		id := b.nextId()
		msg := map[string]any{"id": id, "bookmarkManagerId": bookmarkManagerId}
		b.writeResponse("BookmarksSupplierRequest", msg)
		b.process()
		return b.suppliedBookmarks[id], nil
	}
}

func (b *backend) consumeBookmarks(bookmarkManagerId string) func(context.Context, neo4j.Bookmarks) error {
	return func(_ context.Context, bookmarks neo4j.Bookmarks) error {
		id := b.nextId()
		b.writeResponse("BookmarksConsumerRequest", map[string]any{
			"id":                id,
			"bookmarkManagerId": bookmarkManagerId,
			"bookmarks":         bookmarks,
		})
		for {
			b.process()
			if _, found := b.consumedBookmarks[id]; found {
				delete(b.consumedBookmarks, id)
				return nil
			}
		}
	}
}

func convertInitialBookmarks(bookmarks []any) neo4j.Bookmarks {
	result := make(neo4j.Bookmarks, len(bookmarks))
	for i, bookmark := range bookmarks {
		result[i] = bookmark.(string)
	}
	return result
}

func anyToNotificationCategory(v any) notifications.NotificationCategory {
	return notifications.NotificationCategory(v.(string))
}

func convertSlice[T any](slice []any, transform func(any) T) []T {
	res := make([]T, len(slice))
	for i, cat := range slice {
		res[i] = transform(cat)
	}
	return res
}<|MERGE_RESOLUTION|>--- conflicted
+++ resolved
@@ -364,12 +364,8 @@
 		for {
 			b.process()
 			if addresses, ok := b.resolvedAddresses[id]; ok {
-<<<<<<< HEAD
 				delete(b.resolvedAddresses, id)
-				result := make([]neo4j.ServerAddress, len(addresses))
-=======
 				result := make([]config.ServerAddress, len(addresses))
->>>>>>> 1980adda
 				for i, address := range addresses {
 					result[i] = NewServerAddress(address.(string))
 				}
@@ -621,15 +617,6 @@
 			}
 			sessionConfig.BookmarkManager = bookmarkManager
 		}
-<<<<<<< HEAD
-		if data["authorizationToken"] != nil {
-			authToken, err := getAuth(data["authorizationToken"].(map[string]any)["data"].(map[string]any))
-			if err != nil {
-				b.writeError(err)
-				return
-			}
-			sessionConfig.Auth = &authToken
-=======
 
 		if data["notificationsMinSeverity"] != nil {
 			sessionConfig.NotificationsMinSeverity = notifications.NotificationMinimumSeverityLevel(data["notificationsMinSeverity"].(string))
@@ -642,7 +629,14 @@
 				cats := convertSlice(notiDisCats, anyToNotificationCategory)
 				sessionConfig.NotificationsDisabledCategories = notifications.DisableCategories(cats...)
 			}
->>>>>>> 1980adda
+		}
+		if data["authorizationToken"] != nil {
+			authToken, err := getAuth(data["authorizationToken"].(map[string]any)["data"].(map[string]any))
+			if err != nil {
+				b.writeError(err)
+				return
+			}
+			sessionConfig.Auth = &authToken
 		}
 		session := driver.NewSession(ctx, sessionConfig)
 		idKey := b.nextId()
@@ -929,11 +923,8 @@
 				"Feature:API:Liveness.Check",
 				"Feature:API:Result.List",
 				"Feature:API:Result.Peek",
-<<<<<<< HEAD
 				"Feature:API:Session:AuthConfig",
-=======
 				"Feature:API:Session:NotificationsConfig",
->>>>>>> 1980adda
 				"Feature:API:Type.Spatial",
 				"Feature:API:Type.Temporal",
 				"Feature:Auth:Custom",
