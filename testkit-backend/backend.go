--- conflicted
+++ resolved
@@ -43,7 +43,6 @@
 // Handles a testkit backend session.
 // Tracks all objects (and errors) that is created by testkit frontend.
 type backend struct {
-<<<<<<< HEAD
 	rd                      *bufio.Reader // Socket to read requests from
 	wr                      io.Writer     // Socket to write responses (and logs) on, don't buffer (WriteString on bufio was weird...)
 	drivers                 map[string]neo4j.DriverWithContext
@@ -62,22 +61,7 @@
 	suppliedBookmarks       map[string]neo4j.Bookmarks
 	consumedBookmarks       map[string]struct{}
 	bookmarkManagers        map[string]neo4j.BookmarkManager
-=======
-	rd                   *bufio.Reader // Socket to read requests from
-	wr                   io.Writer     // Socket to write responses (and logs) on, don't buffer (WriteString on bufio was weird...)
-	drivers              map[string]neo4j.DriverWithContext
-	sessionStates        map[string]*sessionState
-	results              map[string]neo4j.ResultWithContext
-	managedTransactions  map[string]neo4j.ManagedTransaction
-	explicitTransactions map[string]neo4j.ExplicitTransaction
-	recordedErrors       map[string]error
-	resolvedAddresses    map[string][]any
-	id                   int // ID to use for next object created by frontend
-	wrLock               sync.Mutex
-	suppliedBookmarks    map[string]neo4j.Bookmarks
-	consumedBookmarks    map[string]struct{}
-	bookmarkManagers     map[string]neo4j.BookmarkManager
-	timer                *Timer
+	timer                   *Timer
 }
 
 type Timer struct {
@@ -90,7 +74,6 @@
 
 func (t *Timer) Tick(duration time.Duration) {
 	t.now = t.now.Add(duration)
->>>>>>> 994487f6
 }
 
 // To implement transactional functions a bit of extra state is needed on the
@@ -894,7 +877,27 @@
 		}
 		b.writeResponse("Driver", map[string]any{"id": driverId})
 
-<<<<<<< HEAD
+	case "FakeTimeInstall":
+		b.timer = &Timer{
+			now: time.Now(),
+		}
+		for _, driver := range b.drivers {
+			neo4j.SetTimer(driver, b.timer.Now)
+		}
+		b.writeResponse("FakeTimeAck", nil)
+
+	case "FakeTimeUninstall":
+		b.timer = nil
+		for _, driver := range b.drivers {
+			neo4j.ResetTime(driver)
+		}
+		b.writeResponse("FakeTimeAck", nil)
+
+	case "FakeTimeTick":
+		milliseconds := asInt64(data["increment_ms"].(json.Number))
+		b.timer.Tick(time.Duration(milliseconds) * time.Millisecond)
+		b.writeResponse("FakeTimeAck", nil)
+
 	case "VerifyAuthentication":
 		driverId := data["driverId"].(string)
 		var token *neo4j.AuthToken
@@ -1008,37 +1011,12 @@
 		id := data["id"].(string)
 		delete(b.authTokenManagers, id)
 		b.writeResponse("AuthTokenManager", map[string]any{"id": id})
-=======
-	case "FakeTimeInstall":
-		b.timer = &Timer{
-			now: time.Now(),
-		}
-		for _, driver := range b.drivers {
-			neo4j.SetTimer(driver, b.timer.Now)
-		}
-		b.writeResponse("FakeTimeAck", nil)
-
-	case "FakeTimeUninstall":
-		b.timer = nil
-		for _, driver := range b.drivers {
-			neo4j.ResetTime(driver)
-		}
-		b.writeResponse("FakeTimeAck", nil)
-
-	case "FakeTimeTick":
-		milliseconds := asInt64(data["increment_ms"].(json.Number))
-		b.timer.Tick(time.Duration(milliseconds) * time.Millisecond)
-		b.writeResponse("FakeTimeAck", nil)
->>>>>>> 994487f6
 
 	case "GetFeatures":
 		b.writeResponse("FeatureList", map[string]any{
 			"features": []string{
-<<<<<<< HEAD
 				"AuthorizationExpiredTreatment",
-=======
 				"Backend:MockTime",
->>>>>>> 994487f6
 				"ConfHint:connection.recv_timeout_seconds",
 				"Detail:ClosedDriverIsEncrypted",
 				"Feature:API:BookmarkManager",
