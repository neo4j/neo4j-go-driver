/*
 * Copyright (c) "Neo4j"
 * Neo4j Sweden AB [https://neo4j.com]
 *
 * Licensed under the Apache License, Version 2.0 (the "License");
 * you may not use this file except in compliance with the License.
 * You may obtain a copy of the License at
 *
 *     https://www.apache.org/licenses/LICENSE-2.0
 *
 * Unless required by applicable law or agreed to in writing, software
 * distributed under the License is distributed on an "AS IS" BASIS,
 * WITHOUT WARRANTIES OR CONDITIONS OF ANY KIND, either express or implied.
 * See the License for the specific language governing permissions and
 * limitations under the License.
 */

package neo4j

import (
	"github.com/neo4j/neo4j-go-driver/v5/neo4j/config"
	"github.com/neo4j/neo4j-go-driver/v5/neo4j/internal/bolt"
	"github.com/neo4j/neo4j-go-driver/v5/neo4j/internal/pool"
	"github.com/neo4j/neo4j-go-driver/v5/neo4j/notifications"
	"math"
	"net/url"
	"time"
)

// Deprecated: please use config.Config directly. This alias will be removed in 6.0.
type Config = config.Config

// Deprecated: please use config.ServerAddressResolver directly. This alias will be removed in 6.0.
type ServerAddressResolver = config.ServerAddressResolver

// Deprecated: please use config.ServerAddress directly. This alias will be removed in 6.0.
type ServerAddress = config.ServerAddress

func defaultConfig() *Config {
	return &Config{
<<<<<<< HEAD
		AddressResolver:                nil,
		MaxTransactionRetryTime:        30 * time.Second,
		MaxConnectionPoolSize:          100,
		MaxConnectionLifetime:          1 * time.Hour,
		ConnectionAcquisitionTimeout:   1 * time.Minute,
		ConnectionLivenessCheckTimeout: pool.DefaultConnectionLivenessCheckTimeout,
		SocketConnectTimeout:           5 * time.Second,
		SocketKeepalive:                true,
		RootCAs:                        nil,
		UserAgent:                      UserAgent,
		FetchSize:                      FetchDefault,
		NotificationsMinSeverity:       notifications.DefaultLevel,
		//lint:ignore SA1019 NotificationsDisabledCategories is supported at least until 6.0
		NotificationsDisabledCategories:      notifications.NotificationDisabledCategories{},
		NotificationsDisabledClassifications: notifications.NotificationDisabledClassifications{},
		TelemetryDisabled:                    false,
=======
		AddressResolver:                 nil,
		MaxTransactionRetryTime:         30 * time.Second,
		MaxConnectionPoolSize:           100,
		MaxConnectionLifetime:           1 * time.Hour,
		ConnectionAcquisitionTimeout:    1 * time.Minute,
		ConnectionLivenessCheckTimeout:  pool.DefaultConnectionLivenessCheckTimeout,
		SocketConnectTimeout:            5 * time.Second,
		SocketKeepalive:                 true,
		RootCAs:                         nil,
		UserAgent:                       UserAgent,
		FetchSize:                       FetchDefault,
		NotificationsMinSeverity:        notifications.DefaultLevel,
		NotificationsDisabledCategories: notifications.NotificationDisabledCategories{},
		TelemetryDisabled:               false,
		ReadBufferSize:                  bolt.DefaultReadBufferSize,
>>>>>>> 14cbf691
	}
}

func validateAndNormaliseConfig(config *Config) error {
	// Max Transaction Retry Time
	if config.MaxTransactionRetryTime < 0 {
		return &UsageError{Message: "Maximum transaction retry time cannot be smaller than 0"}
	}

	// Max Connection Pool Size
	if config.MaxConnectionPoolSize == 0 {
		return &UsageError{Message: "Maximum connection pool cannot be 0"}
	}

	if config.MaxConnectionPoolSize < 0 {
		config.MaxConnectionPoolSize = math.MaxInt32
	}

	// Max Connection Lifetime
	if config.MaxConnectionLifetime <= 0 {
		config.MaxConnectionLifetime = 1<<63 - 1
	}

	// Connection Acquisition Timeout
	if config.ConnectionAcquisitionTimeout < 0 {
		config.ConnectionAcquisitionTimeout = -1
	}

	// Connection Liveness Check Timeout
	if config.ConnectionLivenessCheckTimeout < 0 {
		return &UsageError{Message: "Connection liveness check timeout cannot be smaller than 0"}
	}

	// Socket Connect Timeout
	if config.SocketConnectTimeout < 0 {
		config.SocketConnectTimeout = 0
	}

	// Check notifications have not been configured with both categories and classifications.
	//lint:ignore SA1019 NotificationsDisabledCategories and DisabledCategories are supported at least until 6.0
	if len(config.NotificationsDisabledCategories.DisabledCategories()) > 0 &&
		len(config.NotificationsDisabledClassifications.DisabledClassifications()) > 0 {
		return &UsageError{Message: "Notifications cannot be disabled for both categories and classifications at the same time."}
	}

	return nil
}

func newServerAddressURL(hostname string, port string) *url.URL {
	if hostname == "" {
		return nil
	}

	hostAndPort := hostname
	if port != "" {
		hostAndPort = hostAndPort + ":" + port
	}

	return &url.URL{Host: hostAndPort}
}

// NewServerAddress generates a ServerAddress with provided hostname and port information.
func NewServerAddress(hostname string, port string) ServerAddress {
	return newServerAddressURL(hostname, port)
}<|MERGE_RESOLUTION|>--- conflicted
+++ resolved
@@ -38,7 +38,6 @@
 
 func defaultConfig() *Config {
 	return &Config{
-<<<<<<< HEAD
 		AddressResolver:                nil,
 		MaxTransactionRetryTime:        30 * time.Second,
 		MaxConnectionPoolSize:          100,
@@ -55,23 +54,7 @@
 		NotificationsDisabledCategories:      notifications.NotificationDisabledCategories{},
 		NotificationsDisabledClassifications: notifications.NotificationDisabledClassifications{},
 		TelemetryDisabled:                    false,
-=======
-		AddressResolver:                 nil,
-		MaxTransactionRetryTime:         30 * time.Second,
-		MaxConnectionPoolSize:           100,
-		MaxConnectionLifetime:           1 * time.Hour,
-		ConnectionAcquisitionTimeout:    1 * time.Minute,
-		ConnectionLivenessCheckTimeout:  pool.DefaultConnectionLivenessCheckTimeout,
-		SocketConnectTimeout:            5 * time.Second,
-		SocketKeepalive:                 true,
-		RootCAs:                         nil,
-		UserAgent:                       UserAgent,
-		FetchSize:                       FetchDefault,
-		NotificationsMinSeverity:        notifications.DefaultLevel,
-		NotificationsDisabledCategories: notifications.NotificationDisabledCategories{},
-		TelemetryDisabled:               false,
 		ReadBufferSize:                  bolt.DefaultReadBufferSize,
->>>>>>> 14cbf691
 	}
 }
 
