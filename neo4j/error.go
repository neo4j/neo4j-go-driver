/*
 * Copyright (c) "Neo4j"
 * Neo4j Sweden AB [https://neo4j.com]
 *
 * This file is part of Neo4j.
 *
 * Licensed under the Apache License, Version 2.0 (the "License");
 * you may not use this file except in compliance with the License.
 * You may obtain a copy of the License at
 *
 *     https://www.apache.org/licenses/LICENSE-2.0
 *
 * Unless required by applicable law or agreed to in writing, software
 * distributed under the License is distributed on an "AS IS" BASIS,
 * WITHOUT WARRANTIES OR CONDITIONS OF ANY KIND, either express or implied.
 * See the License for the specific language governing permissions and
 * limitations under the License.
 */

package neo4j

import (
	"context"
	"github.com/neo4j/neo4j-go-driver/v5/neo4j/db"
	"github.com/neo4j/neo4j-go-driver/v5/neo4j/internal/errorutil"
	"github.com/neo4j/neo4j-go-driver/v5/neo4j/internal/retry"
)

// IsRetryable determines whether an operation can be retried based on the error
// it triggered. This API is meant for use in scenarios where users want to
// implement their own retry mechanism.
// A similar logic is used by the driver for transaction functions.
func IsRetryable(err error) bool {
	if err == nil {
		return false
	}
	return retry.IsRetryable(err)
}

// Neo4jError represents errors originating from Neo4j service.
// Alias for convenience. This error is defined in db package and
// used internally.
type Neo4jError = db.Neo4jError

type UsageError = errorutil.UsageError

type ConnectivityError = errorutil.ConnectivityError

type TransactionExecutionLimit = errorutil.TransactionExecutionLimit

type InvalidAuthenticationError struct {
	inner error
}

func (i *InvalidAuthenticationError) Error() string {
	return fmt.Sprintf("InvalidAuthenticationError: %s", i.inner.Error())
}

func (i *InvalidAuthenticationError) Unwrap() error {
	return i.inner
}

// IsNeo4jError returns true if the provided error is an instance of Neo4jError.
func IsNeo4jError(err error) bool {
	_, is := err.(*Neo4jError)
	return is
}

// IsUsageError returns true if the provided error is an instance of UsageError.
func IsUsageError(err error) bool {
	_, is := err.(*UsageError)
	return is
}

// IsConnectivityError returns true if the provided error is an instance of ConnectivityError.
func IsConnectivityError(err error) bool {
	_, is := err.(*ConnectivityError)
	return is
}

// IsTransactionExecutionLimit returns true if the provided error is an instance of TransactionExecutionLimit.
func IsTransactionExecutionLimit(err error) bool {
	_, is := err.(*TransactionExecutionLimit)
	return is
}

<<<<<<< HEAD
// TokenExpiredError represent errors caused by the driver not being able to connect to Neo4j services,
// or lost connections.
type TokenExpiredError struct {
	Code    string
	Message string
}

func (e *TokenExpiredError) Error() string {
	return fmt.Sprintf("TokenExpiredError: %s (%s)", e.Code, e.Message)
}

func wrapError(err error) error {
	if err == nil {
		return nil
	}
	if err == io.EOF {
		return &ConnectivityError{inner: err}
	}
	switch e := err.(type) {
	case *db.UnsupportedTypeError:
		// Usage of a type not supported by database network protocol or feature
		// not supported by current version or edition.
		return &UsageError{Message: err.Error()}
	case *db.FeatureNotSupportedError:
		return &UsageError{Message: fmt.Sprintf("feature not supported: %s", err.Error())}
	case *pool.PoolClosed:
		return &UsageError{Message: err.Error()}
	case *connector.TlsError, net.Error:
		return &ConnectivityError{inner: err}
	case *pool.PoolTimeout, *pool.PoolFull:
		return &ConnectivityError{inner: err}
	case *router.ReadRoutingTableError:
		return &ConnectivityError{inner: err}
	case *retry.CommitFailedDeadError:
		return &ConnectivityError{inner: err}
	case *bolt.ConnectionReadTimeout:
		return &ConnectivityError{inner: err}
	case *bolt.ConnectionWriteTimeout:
		return &ConnectivityError{inner: err}
	case *db.Neo4jError:
		if e.Code == "Neo.ClientError.Security.TokenExpired" {
			return &TokenExpiredError{Code: e.Code, Message: e.Msg}
		}
	}
	if err != nil && err.Error() == bolt.InvalidTransactionError {
		return &UsageError{Message: bolt.InvalidTransactionError}
	}
	return err
}
=======
type TokenExpiredError = errorutil.TokenExpiredError
>>>>>>> 499e7aac

type ctxCloser interface {
	Close(ctx context.Context) error
}

func deferredClose(ctx context.Context, closer ctxCloser, prevErr error) error {
	return errorutil.CombineErrors(prevErr, closer.Close(ctx))
}<|MERGE_RESOLUTION|>--- conflicted
+++ resolved
@@ -21,6 +21,7 @@
 
 import (
 	"context"
+	"fmt"
 	"github.com/neo4j/neo4j-go-driver/v5/neo4j/db"
 	"github.com/neo4j/neo4j-go-driver/v5/neo4j/internal/errorutil"
 	"github.com/neo4j/neo4j-go-driver/v5/neo4j/internal/retry"
@@ -84,59 +85,7 @@
 	return is
 }
 
-<<<<<<< HEAD
-// TokenExpiredError represent errors caused by the driver not being able to connect to Neo4j services,
-// or lost connections.
-type TokenExpiredError struct {
-	Code    string
-	Message string
-}
-
-func (e *TokenExpiredError) Error() string {
-	return fmt.Sprintf("TokenExpiredError: %s (%s)", e.Code, e.Message)
-}
-
-func wrapError(err error) error {
-	if err == nil {
-		return nil
-	}
-	if err == io.EOF {
-		return &ConnectivityError{inner: err}
-	}
-	switch e := err.(type) {
-	case *db.UnsupportedTypeError:
-		// Usage of a type not supported by database network protocol or feature
-		// not supported by current version or edition.
-		return &UsageError{Message: err.Error()}
-	case *db.FeatureNotSupportedError:
-		return &UsageError{Message: fmt.Sprintf("feature not supported: %s", err.Error())}
-	case *pool.PoolClosed:
-		return &UsageError{Message: err.Error()}
-	case *connector.TlsError, net.Error:
-		return &ConnectivityError{inner: err}
-	case *pool.PoolTimeout, *pool.PoolFull:
-		return &ConnectivityError{inner: err}
-	case *router.ReadRoutingTableError:
-		return &ConnectivityError{inner: err}
-	case *retry.CommitFailedDeadError:
-		return &ConnectivityError{inner: err}
-	case *bolt.ConnectionReadTimeout:
-		return &ConnectivityError{inner: err}
-	case *bolt.ConnectionWriteTimeout:
-		return &ConnectivityError{inner: err}
-	case *db.Neo4jError:
-		if e.Code == "Neo.ClientError.Security.TokenExpired" {
-			return &TokenExpiredError{Code: e.Code, Message: e.Msg}
-		}
-	}
-	if err != nil && err.Error() == bolt.InvalidTransactionError {
-		return &UsageError{Message: bolt.InvalidTransactionError}
-	}
-	return err
-}
-=======
 type TokenExpiredError = errorutil.TokenExpiredError
->>>>>>> 499e7aac
 
 type ctxCloser interface {
 	Close(ctx context.Context) error
