/*
 * Copyright (c) "Neo4j"
 * Neo4j Sweden AB [https://neo4j.com]
 *
 * This file is part of Neo4j.
 *
 * Licensed under the Apache License, Version 2.0 (the "License");
 * you may not use this file except in compliance with the License.
 * You may obtain a copy of the License at
 *
 *     https://www.apache.org/licenses/LICENSE-2.0
 *
 * Unless required by applicable law or agreed to in writing, software
 * distributed under the License is distributed on an "AS IS" BASIS,
 * WITHOUT WARRANTIES OR CONDITIONS OF ANY KIND, either express or implied.
 * See the License for the specific language governing permissions and
 * limitations under the License.
 */

// Package neo4j provides required functionality to connect and execute statements against a Neo4j Database.
package neo4j

import (
	"context"
	"fmt"
	"github.com/neo4j/neo4j-go-driver/v5/neo4j/auth"
	idb "github.com/neo4j/neo4j-go-driver/v5/neo4j/internal/db"
	"github.com/neo4j/neo4j-go-driver/v5/neo4j/internal/errorutil"
	"github.com/neo4j/neo4j-go-driver/v5/neo4j/internal/racing"
	"github.com/neo4j/neo4j-go-driver/v5/neo4j/log"
	"net/url"
	"strings"
	"sync"

	"github.com/neo4j/neo4j-go-driver/v5/neo4j/internal/connector"
	"github.com/neo4j/neo4j-go-driver/v5/neo4j/internal/pool"
	"github.com/neo4j/neo4j-go-driver/v5/neo4j/internal/router"
)

// AccessMode defines modes that routing driver decides to which cluster member
// a connection should be opened.
type AccessMode int

const (
	// AccessModeWrite tells the driver to use a connection to 'Leader'
	AccessModeWrite AccessMode = 0
	// AccessModeRead tells the driver to use a connection to one of the 'Follower' or 'Read Replica'.
	AccessModeRead AccessMode = 1
)

// DriverWithContext represents a pool of connections to a neo4j server or cluster. It's
// safe for concurrent use.
type DriverWithContext interface {
	// DefaultExecuteQueryBookmarkManager returns the bookmark manager instance used by ExecuteQuery by default.
	//
	// DefaultExecuteQueryBookmarkManager is part of the BookmarkManager preview feature (see README on what it means in
	// terms of support and compatibility guarantees)
	//
	// This is useful when ExecuteQuery is called without custom bookmark managers and the lower-level
	// neo4j.SessionWithContext APIs are called as well.
	// In that case, the recommended approach is as follows:
	// 	results, err := driver.ExecuteQuery(ctx, query, params)
	// 	// [...] do something with results and error
	//	bookmarkManager := driver.DefaultExecuteQueryBookmarkManager()
	// 	// maintain consistency with sessions as well
	//	session := driver.NewSession(ctx, neo4j.SessionConfig {BookmarkManager: bookmarkManager})
	//	// [...] run something within the session
	DefaultExecuteQueryBookmarkManager() BookmarkManager
	// Target returns the url this driver is bootstrapped
	Target() url.URL
	// NewSession creates a new session based on the specified session configuration.
	NewSession(ctx context.Context, config SessionConfig) SessionWithContext
	// VerifyConnectivity checks that the driver can connect to a remote server or cluster by
	// establishing a network connection with the remote. Returns nil if successful
	// or error describing the problem.
	// Contexts terminating too early negatively affect connection pooling and degrade the driver performance.
	VerifyConnectivity(ctx context.Context) error
	// Close the driver and all underlying connections
	Close(ctx context.Context) error
	// IsEncrypted determines whether the driver communication with the server
	// is encrypted. This is a static check. The function can also be called on
	// a closed Driver.
	IsEncrypted() bool
	// GetServerInfo attempts to obtain server information from the target Neo4j
	// deployment
	// Contexts terminating too early negatively affect connection pooling and degrade the driver performance.
	GetServerInfo(ctx context.Context) (ServerInfo, error)
}

// ResultTransformer is a record accumulator that produces an instance of T when the processing of records is over.
//
// ResultTransformer is part of the ExecuteQuery preview feature (see README on what it means in terms of support
// and compatibility guarantees)
type ResultTransformer[T any] interface {
	// Accept is called whenever a new record is fetched from the server
	// Implementers are free to accumulate or discard the specified record
	Accept(*Record) error

	// Complete is called when the record fetching is over and no error occurred.
	// In particular, it is important to note that Accept may be called several times before an error occurs.
	// In that case, Complete will not be called.
	Complete(keys []string, summary ResultSummary) (T, error)
}

// NewDriverWithContext is the entry point to the neo4j driver to create an instance of a Driver. It is the first function to
// be called in order to establish a connection to a neo4j database. It requires a Bolt URI and an authentication
// token as parameters and can also take optional configuration function(s) as variadic parameters.
//
// In order to connect to a single instance database, you need to pass a URI with scheme 'bolt', 'bolt+s' or 'bolt+ssc'.
//
//	driver, err = NewDriverWithContext("bolt://db.server:7687", BasicAuth(username, password))
//
// In order to connect to a causal cluster database, you need to pass a URI with scheme 'neo4j', 'neo4j+s' or 'neo4j+ssc'
// and its host part set to be one of the core cluster members.
//
//	driver, err = NewDriverWithContext("neo4j://core.db.server:7687", BasicAuth(username, password))
//
// You can override default configuration options by providing a configuration function(s)
//
//	driver, err = NewDriverWithContext(uri, BasicAuth(username, password), function (config *Config) {
//		config.MaxConnectionPoolSize = 10
//	})
//
// TODO: docs for auth (+ nil == NoAuth)
func NewDriverWithContext(target string, auth auth.TokenManager, configurers ...func(*Config)) (DriverWithContext, error) {
	parsed, err := url.Parse(target)
	if err != nil {
		return nil, err
	}

	d := driverWithContext{target: parsed, mut: racing.NewMutex()}

	routing := true
	d.connector.Network = "tcp"
	address := parsed.Host
	switch parsed.Scheme {
	case "bolt":
		routing = false
		d.connector.SkipEncryption = true
	case "bolt+unix":
		// bolt+unix://<path to socket>
		routing = false
		d.connector.SkipEncryption = true
		d.connector.Network = "unix"
		if parsed.Host != "" {
			return nil, &UsageError{
				Message: fmt.Sprintf("Host part should be empty for scheme %s", parsed.Scheme),
			}
		}
		address = parsed.Path
	case "bolt+s":
		routing = false
	case "bolt+ssc":
		d.connector.SkipVerify = true
		routing = false
	case "neo4j":
		d.connector.SkipEncryption = true
	case "neo4j+ssc":
		d.connector.SkipVerify = true
	case "neo4j+s":
	default:
		return nil, &UsageError{
			Message: fmt.Sprintf("URI scheme %s is not supported", parsed.Scheme),
		}
	}

	if parsed.Host != "" && parsed.Port() == "" {
		address += ":7687"
		parsed.Host = address
	}

	if !routing && len(parsed.RawQuery) > 0 {
		return nil, &UsageError{
			Message: fmt.Sprintf("Routing context is not supported for URL scheme %s", parsed.Scheme),
		}
	}

	// Apply client hooks for setting up configuration
	d.config = defaultConfig()
	for _, configurer := range configurers {
		configurer(d.config)
	}
	if err := validateAndNormaliseConfig(d.config); err != nil {
		return nil, err
	}
	if auth == nil {
		auth = NoAuth()
	}

	// Setup logging
	d.log = d.config.Log
	if d.log == nil {
		// Default to void logger
		d.log = &log.Void{}
	}
	d.logId = log.NewId()

	routingContext, err := routingContextFromUrl(routing, parsed)
	if err != nil {
		return nil, err
	}

	d.connector.Log = d.log
	d.connector.Auth = auth
	d.connector.RoutingContext = routingContext
	d.connector.Config = d.config

	// Let the pool use the same log ID as the driver to simplify log reading.
<<<<<<< HEAD
	d.pool = pool.New(d.config.MaxConnectionPoolSize, d.config.MaxConnectionLifetime, d.connector.Connect, auth.OnTokenExpired, d.log, d.logId)
=======
	d.pool = pool.New(d.config, d.connector.Connect, d.log, d.logId)
>>>>>>> 1980adda

	if !routing {
		d.router = &directRouter{address: address}
	} else {
		var routersResolver func() []string
		addressResolverHook := d.config.AddressResolver
		if addressResolverHook != nil {
			routersResolver = func() []string {
				addresses := addressResolverHook(parsed)
				servers := make([]string, len(addresses))
				for i, a := range addresses {
					servers[i] = fmt.Sprintf("%s:%s", a.Hostname(), a.Port())
				}
				return servers
			}
		}
		// Let the router use the same log ID as the driver to simplify log reading.
		d.router = router.New(address, routersResolver, routingContext, d.pool, d.log, d.logId)
	}

	d.log.Infof(log.Driver, d.logId, "Created { target: %s }", address)
	return &d, nil
}

const routingContextAddressKey = "address"

func routingContextFromUrl(useRouting bool, u *url.URL) (map[string]string, error) {
	if !useRouting {
		return nil, nil
	}
	queryValues := u.Query()
	routingContext := make(map[string]string, len(queryValues)+1 /*For address*/)
	for k, vs := range queryValues {
		if len(vs) > 1 {
			return nil, &UsageError{
				Message: fmt.Sprintf("Duplicated routing context key '%s'", k),
			}
		}
		if len(vs) == 0 {
			return nil, &UsageError{
				Message: fmt.Sprintf("Empty routing context key '%s'", k),
			}
		}
		v := vs[0]
		v = strings.TrimSpace(v)
		if len(v) == 0 {
			return nil, &UsageError{
				Message: fmt.Sprintf("Empty routing context value for key '%s'", k),
			}
		}
		if k == routingContextAddressKey {
			return nil, &UsageError{Message: fmt.Sprintf("Illegal key '%s' for routing context", k)}
		}
		routingContext[k] = v
	}
	routingContext[routingContextAddressKey] = u.Host
	return routingContext, nil
}

type sessionRouter interface {
	// Readers returns the list of servers that can serve reads on the requested database.
	// note: bookmarks are lazily supplied, only when a new routing table needs to be fetched
	// this is needed because custom bookmark managers may provide bookmarks from external systems
	// they should not be called when it is not needed (e.g. when a routing table is cached)
	Readers(ctx context.Context, bookmarks func(context.Context) ([]string, error), database string, auth *idb.ReAuthToken, boltLogger log.BoltLogger) ([]string, error)
	// Writers returns the list of servers that can serve writes on the requested database.
	// note: bookmarks are lazily supplied, see Readers documentation to learn why
	Writers(ctx context.Context, bookmarks func(context.Context) ([]string, error), database string, auth *idb.ReAuthToken, boltLogger log.BoltLogger) ([]string, error)
	// GetNameOfDefaultDatabase returns the name of the default database for the specified user.
	// The correct database name is needed when requesting readers or writers.
	// the bookmarks are eagerly provided since this method always fetches a new routing table
	// TODO: update docs
	GetNameOfDefaultDatabase(ctx context.Context, bookmarks []string, user string, auth *idb.ReAuthToken, boltLogger log.BoltLogger) (string, error)
	Invalidate(ctx context.Context, database string) error
	CleanUp(ctx context.Context) error
	InvalidateWriter(ctx context.Context, name string, server string) error
	InvalidateReader(ctx context.Context, name string, server string) error
}

type driverWithContext struct {
	target    *url.URL
	config    *Config
	pool      *pool.Pool
	mut       racing.Mutex
	connector connector.Connector
	router    sessionRouter
	logId     string
	log       log.Logger
	// visible for tests
	executeQueryBookmarkManagerInitializer sync.Once
	// instance of the bookmark manager only used by default by managed sessions of ExecuteQuery
	// this is *not* used by default by user-created session (see NewSession)
	defaultExecuteQueryBookmarkManager BookmarkManager
}

func (d *driverWithContext) Target() url.URL {
	return *d.target
}

func (d *driverWithContext) NewSession(ctx context.Context, config SessionConfig) SessionWithContext {
	if config.DatabaseName == "" {
		config.DatabaseName = idb.DefaultDatabase
	}

	var reAuthToken *idb.ReAuthToken
	if config.Auth == nil {
		reAuthToken = &idb.ReAuthToken{
			// TODO: move Auth field to driverWithContext struct
			Manager:     d.connector.Auth,
			FromSession: false,
		}
	} else {
		reAuthToken = &idb.ReAuthToken{
			Manager:     config.Auth,
			FromSession: true,
		}
	}

	if !d.mut.TryLock(ctx) {
		return &erroredSessionWithContext{
			err: racing.LockTimeoutError("could not acquire lock in time when creating session")}
	}
	defer d.mut.Unlock()
	if d.pool == nil {
		return &erroredSessionWithContext{
			err: &UsageError{Message: "Trying to create session on closed driver"}}
	}
	return newSessionWithContext(d.config, config, d.router, d.pool, d.log, reAuthToken)
}

func (d *driverWithContext) VerifyConnectivity(ctx context.Context) error {
	_, err := d.GetServerInfo(ctx)
	return err
}

func (d *driverWithContext) IsEncrypted() bool {
	return !d.connector.SkipEncryption
}

func (d *driverWithContext) GetServerInfo(ctx context.Context) (_ ServerInfo, err error) {
	session := d.NewSession(ctx, SessionConfig{})
	defer func() {
		err = deferredClose(ctx, session, err)
	}()
	return session.getServerInfo(ctx)
}

func (d *driverWithContext) Close(ctx context.Context) error {
	if !d.mut.TryLock(ctx) {
		return racing.LockTimeoutError("could not acquire lock in time when closing driver")
	}
	defer d.mut.Unlock()
	// Safeguard against closing more than once
	if d.pool != nil {
		if err := d.pool.Close(ctx); err != nil {
			return err
		}
	}
	d.pool = nil
	d.log.Infof(log.Driver, d.logId, "Closed")
	return nil
}

// ExecuteQuery runs the specified query with its parameters and returns the query result, transformed by the specified
// ResultTransformer function.
//
// This is currently a preview feature (see README on what it means in terms of support and compatibility guarantees)
//
//	result, err := ExecuteQuery[*EagerResult](ctx, driver, query, params, EagerResultTransformer)
//
// Passing a nil ResultTransformer function is invalid and will return an error.
//
// Likewise, passing a function that returns a nil ResultTransformer is invalid and will return an error.
//
// ExecuteQuery runs the query in a single explicit, retryable transaction within a session entirely managed by
// the driver.
//
// Retries occur in the same conditions as when calling SessionWithContext.ExecuteRead and
// SessionWithContext.ExecuteWrite.
//
// Because it is an explicit transaction from the server point of view, Cypher queries using
// "CALL {} IN TRANSACTIONS" or the older "USING PERIODIC COMMIT" construct will not work (call
// SessionWithContext.Run for these).
//
// Specific settings can be configured via configuration callbacks. Built-in callbacks are provided such as:
//
//		neo4j.ExecuteQueryWithDatabase
//		neo4j.ExecuteQueryWithWritersRouting
//	 ...
//
// see neo4j.ExecuteQueryConfiguration for all possibilities.
//
// These built-in callbacks can be used and combined as follows:
//
//	ExecuteQuery[T](ctx, driver, query, params, transformerFunc,
//		neo4j.ExecuteQueryWithDatabase("my-db"),
//		neo4j.ExecuteQueryWithWritersRouting())
//
// For complete control over the configuration, you can also define your own callback:
//
//	ExecuteQuery[T](ctx, driver, query, params, transformerFunc, func(config *neo4j.ExecuteQueryConfiguration) {
//		config.Database = "my-db"
//		config.RoutingControl = neo4j.Writers
//		config.ImpersonatedUser = "selda_bağcan"
//	})
//
// ExecuteQuery causal consistency is guaranteed by default across different successful calls to ExecuteQuery
// targeting the same database.
// In other words, a successful read query run by ExecuteQuery is guaranteed to be able to read results created
// from a previous successful write query run by ExecuteQuery on the same database.
// This is achieved through the use of bookmarks, managed by a default neo4j.BookmarkManager instance.
// This default BookmarkManager instance can be retrieved with DriverWithContext.DefaultExecuteQueryBookmarkManager.
// Such a consistency guarantee is *not* maintained between ExecuteQuery calls and the lower-level
// neo4j.SessionWithContext API calls, unless sessions are explicitly configured with the same bookmark manager.
// That guarantee may also break if a custom implementation of neo4j.BookmarkManager is provided via for instance
// the built-in callback neo4j.ExecuteQueryWithBookmarkManager.
// You can disable bookmark management by passing the neo4j.ExecuteQueryWithoutBookmarkManager callback to ExecuteQuery.
//
// The equivalent functionality of ExecuteQuery can be replicated with pre-existing APIs as follows:
//
//	 // all the error handling bits have been omitted for brevity (do not do this in production!)
//		session := driver.NewSession(ctx, neo4j.SessionConfig{
//			DatabaseName:     "<DATABASE>",
//			ImpersonatedUser: "<USER>",
//			BookmarkManager:  bookmarkManager,
//		})
//		defer handleClose(ctx, session)
//		// session.ExecuteRead is called if the routing is set to neo4j.Readers
//		result, _ := session.ExecuteWrite(ctx, func(tx neo4j.ManagedTransaction) (any, error) {
//			result, _ := tx.Run(ctx, "<CYPHER>", parameters)
//			records, _ := result.Collect(ctx) // real implementation does not use Collect
//			keys, _ := result.Keys()
//			summary, _ := result.Consume(ctx)
//			return &neo4j.EagerResult{
//				Keys:    keys,
//				Records: records,
//				Summary: summary,
//			}, nil
//		})
//		eagerResult := result.(*neo4j.EagerResult)
//		// do something with eagerResult
//
// The available ResultTransformer implementation, EagerResultTransformer, computes an *EagerResult.
// As the latter's name suggests, this is not optimal when the result is made from a large number of records.
// In that situation, it is advised to create a custom implementation of ResultTransformer APIs, which do not require
// keeping all records in memory.
//
// The provided ResultTransformer function may be called several times since ExecuteQuery relies on transaction
// functions.
// Since ResultTransformer implementations are inherently stateful, the function must return a new ResultTransformer
// instance every time it is called.
//
// Contexts terminating too early negatively affect connection pooling and degrade the driver performance.
func ExecuteQuery[T any](
	ctx context.Context,
	driver DriverWithContext,
	query string,
	parameters map[string]any,
	newResultTransformer func() ResultTransformer[T],
	settings ...ExecuteQueryConfigurationOption) (res T, err error) {

	if driver == nil {
		return *new(T), &UsageError{Message: "nil is not a valid DriverWithContext argument."}
	}

	if newResultTransformer == nil {
		return *new(T), &UsageError{Message: "nil is not a valid ResultTransformer function argument. " +
			"Consider passing EagerResultTransformer or a function that returns an instance of your own " +
			"ResultTransformer implementation"}
	}

	bookmarkManager := driver.DefaultExecuteQueryBookmarkManager()
	configuration := &ExecuteQueryConfiguration{
		BookmarkManager: bookmarkManager,
	}
	for _, setter := range settings {
		setter(configuration)
	}
	session := driver.NewSession(ctx, configuration.toSessionConfig())
	defer func() {
		err = errorutil.CombineAllErrors(err, session.Close(ctx))
	}()
	txFunction, err := configuration.selectTxFunctionApi(session)
	if err != nil {
		return *new(T), err
	}
	result, err := txFunction(ctx, executeQueryCallback(ctx, query, parameters, newResultTransformer))
	if err != nil {
		return *new(T), err
	}
	return result.(T), err
}

func (d *driverWithContext) DefaultExecuteQueryBookmarkManager() BookmarkManager {
	d.executeQueryBookmarkManagerInitializer.Do(func() {
		if d.defaultExecuteQueryBookmarkManager == nil { // this allows tests to init the field themselves
			d.defaultExecuteQueryBookmarkManager = NewBookmarkManager(BookmarkManagerConfig{})
		}
	})
	return d.defaultExecuteQueryBookmarkManager
}

func executeQueryCallback[T any](
	ctx context.Context,
	query string,
	parameters map[string]any,
	newTransformer func() ResultTransformer[T]) ManagedTransactionWork {

	return func(tx ManagedTransaction) (any, error) {
		transformer := newTransformer()
		if transformer == nil {
			return nil, &UsageError{Message: "expected the result transformer function to return a valid " +
				"ResultTransformer instance, but got nil"}
		}
		cursor, err := tx.Run(ctx, query, parameters)
		if err != nil {
			return nil, err
		}
		for cursor.Next(ctx) {
			if err := transformer.Accept(cursor.Record()); err != nil {
				return nil, err
			}
		}
		if err = cursor.Err(); err != nil {
			return nil, err
		}
		keys, err := cursor.Keys()
		if err != nil {
			return nil, err
		}
		summary, err := cursor.Consume(ctx)
		if err != nil {
			return nil, err
		}
		return transformer.Complete(keys, summary)
	}
}

func EagerResultTransformer() ResultTransformer[*EagerResult] {
	return &eagerResultTransformer{}
}

type eagerResultTransformer struct {
	records []*Record
}

func (e *eagerResultTransformer) Accept(record *Record) error {
	e.records = append(e.records, record)
	return nil
}

func (e *eagerResultTransformer) Complete(keys []string, summary ResultSummary) (*EagerResult, error) {
	return &EagerResult{
		Keys:    keys,
		Records: e.records,
		Summary: summary,
	}, nil
}

// ExecuteQueryConfigurationOption is a callback that configures the execution of DriverWithContext.ExecuteQuery
//
// ExecuteQueryConfigurationOption is part of the ExecuteQuery preview feature (see README on what it means in terms of
// support and compatibility guarantees)
type ExecuteQueryConfigurationOption func(*ExecuteQueryConfiguration)

// ExecuteQueryWithReadersRouting configures DriverWithContext.ExecuteQuery to route to reader members of the cluster
//
// ExecuteQueryWithReadersRouting is part of the ExecuteQuery preview feature (see README on what it means in terms of
// support and compatibility guarantees)
func ExecuteQueryWithReadersRouting() ExecuteQueryConfigurationOption {
	return func(configuration *ExecuteQueryConfiguration) {
		configuration.Routing = Readers
	}
}

// ExecuteQueryWithWritersRouting configures DriverWithContext.ExecuteQuery to route to writer members of the cluster
//
// ExecuteQueryWithWritersRouting is part of the ExecuteQuery preview feature (see README on what it means in terms of
// support and compatibility guarantees)
func ExecuteQueryWithWritersRouting() ExecuteQueryConfigurationOption {
	return func(configuration *ExecuteQueryConfiguration) {
		configuration.Routing = Writers
	}
}

// ExecuteQueryWithImpersonatedUser configures DriverWithContext.ExecuteQuery to impersonate the specified user
//
// ExecuteQueryWithImpersonatedUser is part of the ExecuteQuery preview feature (see README on what it means in terms of
// support and compatibility guarantees)
func ExecuteQueryWithImpersonatedUser(user string) ExecuteQueryConfigurationOption {
	return func(configuration *ExecuteQueryConfiguration) {
		configuration.ImpersonatedUser = user
	}
}

// ExecuteQueryWithDatabase configures DriverWithContext.ExecuteQuery to target the specified database
//
// ExecuteQueryWithDatabase is part of the ExecuteQuery preview feature (see README on what it means in terms of
// support and compatibility guarantees)
func ExecuteQueryWithDatabase(db string) ExecuteQueryConfigurationOption {
	return func(configuration *ExecuteQueryConfiguration) {
		configuration.Database = db
	}
}

// ExecuteQueryWithBookmarkManager configures DriverWithContext.ExecuteQuery to rely on the specified BookmarkManager
//
// ExecuteQueryWithBookmarkManager is part of the ExecuteQuery preview feature (see README on what it means in terms of
// support and compatibility guarantees)
func ExecuteQueryWithBookmarkManager(bookmarkManager BookmarkManager) ExecuteQueryConfigurationOption {
	return func(configuration *ExecuteQueryConfiguration) {
		configuration.BookmarkManager = bookmarkManager
	}
}

// ExecuteQueryWithoutBookmarkManager configures DriverWithContext.ExecuteQuery to not rely on any BookmarkManager
//
// ExecuteQueryWithoutBookmarkManager is part of the ExecuteQuery preview feature (see README on what it means in terms of
// support and compatibility guarantees)
func ExecuteQueryWithoutBookmarkManager() ExecuteQueryConfigurationOption {
	return func(configuration *ExecuteQueryConfiguration) {
		configuration.BookmarkManager = nil
	}
}

// ExecuteQueryWithBoltLogger configures DriverWithContext.ExecuteQuery to log Bolt messages with the provided BoltLogger
//
// ExecuteQueryWithBoltLogger is part of the ExecuteQuery preview feature (see README on what it means in terms of
// support and compatibility guarantees)
func ExecuteQueryWithBoltLogger(boltLogger log.BoltLogger) ExecuteQueryConfigurationOption {
	return func(configuration *ExecuteQueryConfiguration) {
		configuration.BoltLogger = boltLogger
	}
}

// ExecuteQueryConfiguration holds all the possible configuration settings for DriverWithContext.ExecuteQuery
//
// ExecuteQueryConfiguration is part of the ExecuteQuery preview feature (see README on what it means in terms of
// support and compatibility guarantees)
type ExecuteQueryConfiguration struct {
	Routing          RoutingControl
	ImpersonatedUser string
	Database         string
	BookmarkManager  BookmarkManager
	BoltLogger       log.BoltLogger
}

// RoutingControl specifies how the query executed by DriverWithContext.ExecuteQuery is to be routed
//
// RoutingControl is part of the ExecuteQuery preview feature (see README on what it means in terms of support and
// compatibility guarantees)
type RoutingControl int

const (
	// Writers routes the query to execute to a writer member of the cluster
	//
	// Writers is part of the ExecuteQuery preview feature (see README on what it means in terms of
	// support and compatibility guarantees)
	Writers RoutingControl = iota
	// Readers routes the query to execute to a writer member of the cluster
	//
	// Readers is part of the ExecuteQuery preview feature (see README on what it means in terms of
	// support and compatibility guarantees)
	Readers
)

func (c *ExecuteQueryConfiguration) toSessionConfig() SessionConfig {
	return SessionConfig{
		ImpersonatedUser: c.ImpersonatedUser,
		DatabaseName:     c.Database,
		BookmarkManager:  c.BookmarkManager,
		BoltLogger:       c.BoltLogger,
	}
}

type transactionFunction func(context.Context, ManagedTransactionWork, ...func(*TransactionConfig)) (any, error)

func (c *ExecuteQueryConfiguration) selectTxFunctionApi(session SessionWithContext) (transactionFunction, error) {
	switch c.Routing {
	case Readers:
		return session.ExecuteRead, nil
	case Writers:
		return session.ExecuteWrite, nil
	}
	return nil, fmt.Errorf("unsupported routing control, expected %d (Writers) or %d (Readers) "+
		"but got: %d", Writers, Readers, c.Routing)
}

// EagerResult holds the result and result metadata of the query executed via DriverWithContext.ExecuteQuery
//
// EagerResult is part of the ExecuteQuery preview feature (see README on what it means in terms of
// support and compatibility guarantees)
type EagerResult struct {
	Keys    []string
	Records []*Record
	Summary ResultSummary
}<|MERGE_RESOLUTION|>--- conflicted
+++ resolved
@@ -206,11 +206,7 @@
 	d.connector.Config = d.config
 
 	// Let the pool use the same log ID as the driver to simplify log reading.
-<<<<<<< HEAD
-	d.pool = pool.New(d.config.MaxConnectionPoolSize, d.config.MaxConnectionLifetime, d.connector.Connect, auth.OnTokenExpired, d.log, d.logId)
-=======
-	d.pool = pool.New(d.config, d.connector.Connect, d.log, d.logId)
->>>>>>> 1980adda
+	d.pool = pool.New(d.config, d.connector.Connect, auth.OnTokenExpired, d.log, d.logId)
 
 	if !routing {
 		d.router = &directRouter{address: address}
