--- conflicted
+++ resolved
@@ -54,14 +54,9 @@
 	}
 
 	outer.Run("Single thread borrow+return", func(t *testing.T) {
-<<<<<<< HEAD
-		conf := config.Config{MaxConnectionLifetime: maxAge, MaxConnectionPoolSize: 1}
-		p := New(&conf, succeedingConnect, logger, "pool id")
-		p.now = func() time.Time { return birthdate }
-=======
-		timer := func() time.Time { return birthdate }
-		p := New(&config.Config{MaxConnectionLifetime: maxAge, MaxConnectionPoolSize: 1}, succeedingConnect, logger, "pool id", &timer)
->>>>>>> 994487f6
+		timer := func() time.Time { return birthdate }
+		conf := config.Config{MaxConnectionLifetime: maxAge, MaxConnectionPoolSize: 1}
+		p := New(&conf, succeedingConnect, logger, "pool id", &timer)
 		defer func() {
 			if err := p.Close(ctx); err != nil {
 				t.Errorf("Should not fail closing the pool, but got: %v", err)
@@ -85,14 +80,9 @@
 	})
 
 	outer.Run("First thread borrows, second thread blocks on borrow", func(t *testing.T) {
-<<<<<<< HEAD
-		conf := config.Config{MaxConnectionLifetime: maxAge, MaxConnectionPoolSize: 1}
-		p := New(&conf, succeedingConnect, logger, "pool id")
-		p.now = func() time.Time { return birthdate }
-=======
-		timer := func() time.Time { return birthdate }
-		p := New(&config.Config{MaxConnectionLifetime: maxAge, MaxConnectionPoolSize: 1}, succeedingConnect, logger, "pool id", &timer)
->>>>>>> 994487f6
+		timer := func() time.Time { return birthdate }
+		conf := config.Config{MaxConnectionLifetime: maxAge, MaxConnectionPoolSize: 1}
+		p := New(&conf, succeedingConnect, logger, "pool id", &timer)
 		defer func() {
 			if err := p.Close(ctx); err != nil {
 				t.Errorf("Should not fail closing the pool, but got: %v", err)
@@ -132,14 +122,9 @@
 	})
 
 	outer.Run("First thread borrows, second thread should not block on borrow without wait", func(t *testing.T) {
-<<<<<<< HEAD
-		conf := config.Config{MaxConnectionLifetime: maxAge, MaxConnectionPoolSize: 1}
-		p := New(&conf, succeedingConnect, logger, "pool id")
-		p.now = func() time.Time { return birthdate }
-=======
-		timer := func() time.Time { return birthdate }
-		p := New(&config.Config{MaxConnectionLifetime: maxAge, MaxConnectionPoolSize: 1}, succeedingConnect, logger, "pool id", &timer)
->>>>>>> 994487f6
+		timer := func() time.Time { return birthdate }
+		conf := config.Config{MaxConnectionLifetime: maxAge, MaxConnectionPoolSize: 1}
+		p := New(&conf, succeedingConnect, logger, "pool id", &timer)
 		defer func() {
 			if err := p.Close(ctx); err != nil {
 				t.Errorf("Should not fail closing the pool, but got: %v", err)
@@ -160,14 +145,9 @@
 
 	outer.Run("Multiple threads borrows and returns randomly", func(t *testing.T) {
 		maxConnections := 2
-<<<<<<< HEAD
+		timer := func() time.Time { return birthdate }
 		conf := config.Config{MaxConnectionLifetime: maxAge, MaxConnectionPoolSize: maxConnections}
-		p := New(&conf, succeedingConnect, logger, "pool id")
-		p.now = func() time.Time { return birthdate }
-=======
-		timer := func() time.Time { return birthdate }
-		p := New(&config.Config{MaxConnectionLifetime: maxAge, MaxConnectionPoolSize: maxConnections}, succeedingConnect, logger, "pool id", &timer)
->>>>>>> 994487f6
+		p := New(&conf, succeedingConnect, logger, "pool id", &timer)
 		serverNames := []string{"srv1"}
 		numWorkers := 5
 		wg := sync.WaitGroup{}
@@ -203,14 +183,9 @@
 	})
 
 	outer.Run("Failing connect", func(t *testing.T) {
-<<<<<<< HEAD
+		timer := func() time.Time { return birthdate }
 		conf := config.Config{MaxConnectionLifetime: maxAge, MaxConnectionPoolSize: 2}
-		p := New(&conf, failingConnect, logger, "pool id")
-		p.now = func() time.Time { return birthdate }
-=======
-		timer := func() time.Time { return birthdate }
-		p := New(&config.Config{MaxConnectionLifetime: maxAge, MaxConnectionPoolSize: 2}, failingConnect, logger, "pool id", &timer)
->>>>>>> 994487f6
+		p := New(&conf, failingConnect, logger, "pool id", &timer)
 		serverNames := []string{"srv1"}
 		c, err := p.Borrow(ctx, serverNames, true, nil, DefaultLivenessCheckThreshold, reAuthToken)
 		assertNoConnection(t, c, err)
@@ -221,16 +196,10 @@
 	})
 
 	outer.Run("Cancel Borrow", func(t *testing.T) {
-<<<<<<< HEAD
-		conf := config.Config{MaxConnectionLifetime: maxAge, MaxConnectionPoolSize: 1}
-		p := New(&conf, succeedingConnect, logger, "pool id")
-		p.now = func() time.Time { return birthdate }
+		timer := func() time.Time { return birthdate }
+		conf := config.Config{MaxConnectionLifetime: maxAge, MaxConnectionPoolSize: 1}
+		p := New(&conf, succeedingConnect, logger, "pool id", &timer)
 		c1, _ := p.Borrow(ctx, []string{"A"}, true, nil, DefaultLivenessCheckThreshold, reAuthToken)
-=======
-		timer := func() time.Time { return birthdate }
-		p := New(&config.Config{MaxConnectionLifetime: maxAge, MaxConnectionPoolSize: 1}, succeedingConnect, logger, "pool id", &timer)
-		c1, _ := p.Borrow(ctx, []string{"A"}, true, nil, DefaultLivenessCheckThreshold)
->>>>>>> 994487f6
 		cancelableCtx, cancel := context.WithCancel(ctx)
 		wg := sync.WaitGroup{}
 		var err error
@@ -268,13 +237,9 @@
 		whatATimeToBeAlive := &testutil.ConnFake{Alive: true, Idle: idleness, Name: "whatATimeToBeAlive", ForceResetHook: func() {
 			t.Errorf("y u call me?")
 		}}
-<<<<<<< HEAD
-		conf := config.Config{MaxConnectionLifetime: maxAge, MaxConnectionPoolSize: 1}
-		pool := New(&conf, nil, logger, "pool id")
-=======
 		timer := time.Now
-		pool := New(&config.Config{MaxConnectionLifetime: maxAge, MaxConnectionPoolSize: 1}, nil, logger, "pool id", &timer)
->>>>>>> 994487f6
+		conf := config.Config{MaxConnectionLifetime: maxAge, MaxConnectionPoolSize: 1}
+		pool := New(&conf, nil, logger, "pool id", &timer)
 		setIdleConnections(pool, map[string][]db.Connection{"a server": {
 			deadAfterReset,
 			stayingAlive,
@@ -295,13 +260,9 @@
 		healthyConnection := &testutil.ConnFake{Name: "healthy", ForceResetHook: func() {
 			t.Errorf("force reset should not be called on new connections")
 		}}
-<<<<<<< HEAD
-		conf := config.Config{MaxConnectionLifetime: maxAge, MaxConnectionPoolSize: 1}
-		pool := New(&conf, connectTo(healthyConnection), logger, "pool id")
-=======
 		timer := time.Now
-		pool := New(&config.Config{MaxConnectionLifetime: maxAge, MaxConnectionPoolSize: 1}, connectTo(healthyConnection), logger, "pool id", &timer)
->>>>>>> 994487f6
+		conf := config.Config{MaxConnectionLifetime: maxAge, MaxConnectionPoolSize: 1}
+		pool := New(&conf, connectTo(healthyConnection), logger, "pool id", &timer)
 		setIdleConnections(pool, map[string][]db.Connection{"a server": {deadAfterReset1, deadAfterReset2}})
 
 		result, err := pool.tryBorrow(ctx, "a server", nil, idlenessThreshold, reAuthToken)
@@ -321,14 +282,9 @@
 	}
 
 	ot.Run("Use order of named servers as priority when creating new servers", func(t *testing.T) {
-<<<<<<< HEAD
-		conf := config.Config{MaxConnectionLifetime: maxAge, MaxConnectionPoolSize: 1}
-		p := New(&conf, succeedingConnect, logger, "pool id")
-		p.now = func() time.Time { return birthdate }
-=======
-		timer := func() time.Time { return birthdate }
-		p := New(&config.Config{MaxConnectionLifetime: maxAge, MaxConnectionPoolSize: 1}, succeedingConnect, logger, "pool id", &timer)
->>>>>>> 994487f6
+		timer := func() time.Time { return birthdate }
+		conf := config.Config{MaxConnectionLifetime: maxAge, MaxConnectionPoolSize: 1}
+		p := New(&conf, succeedingConnect, logger, "pool id", &timer)
 		defer func() {
 			if err := p.Close(ctx); err != nil {
 				t.Errorf("Should not fail closing the pool, but got: %v", err)
@@ -342,14 +298,9 @@
 	})
 
 	ot.Run("Do not put dead connection back to server", func(t *testing.T) {
-<<<<<<< HEAD
+		timer := func() time.Time { return birthdate }
 		conf := config.Config{MaxConnectionLifetime: maxAge, MaxConnectionPoolSize: 2}
-		p := New(&conf, succeedingConnect, logger, "pool id")
-		p.now = func() time.Time { return birthdate }
-=======
-		timer := func() time.Time { return birthdate }
-		p := New(&config.Config{MaxConnectionLifetime: maxAge, MaxConnectionPoolSize: 2}, succeedingConnect, logger, "pool id", &timer)
->>>>>>> 994487f6
+		p := New(&conf, succeedingConnect, logger, "pool id", &timer)
 		defer func() {
 			if err := p.Close(ctx); err != nil {
 				t.Errorf("Should not fail closing the pool, but got: %v", err)
@@ -371,14 +322,9 @@
 	})
 
 	ot.Run("Do not put too old connection back to server", func(t *testing.T) {
-<<<<<<< HEAD
+		timer := func() time.Time { return birthdate.Add(maxAge * 2) }
 		conf := config.Config{MaxConnectionLifetime: maxAge, MaxConnectionPoolSize: 2}
-		p := New(&conf, succeedingConnect, logger, "pool id")
-		p.now = func() time.Time { return birthdate.Add(maxAge * 2) }
-=======
-		timer := func() time.Time { return birthdate.Add(maxAge * 2) }
-		p := New(&config.Config{MaxConnectionLifetime: maxAge, MaxConnectionPoolSize: 2}, succeedingConnect, logger, "pool id", &timer)
->>>>>>> 994487f6
+		p := New(&conf, succeedingConnect, logger, "pool id", &timer)
 		defer func() {
 			if err := p.Close(ctx); err != nil {
 				t.Errorf("Should not fail closing the pool, but got: %v", err)
@@ -399,13 +345,9 @@
 	})
 
 	ot.Run("Returning dead connection to server should remove older idle connections", func(t *testing.T) {
-<<<<<<< HEAD
+		timer := time.Now
 		conf := config.Config{MaxConnectionLifetime: 1<<63 - 1, MaxConnectionPoolSize: 3}
-		p := New(&conf, succeedingConnect, logger, "pool id")
-=======
-		timer := time.Now
-		p := New(&config.Config{MaxConnectionLifetime: 1<<63 - 1, MaxConnectionPoolSize: 3}, succeedingConnect, logger, "pool id", &timer)
->>>>>>> 994487f6
+		p := New(&conf, succeedingConnect, logger, "pool id", &timer)
 		// Trigger creation of three connections on the same server
 		c1, _ := p.Borrow(ctx, []string{"A"}, true, nil, DefaultLivenessCheckThreshold, reAuthToken)
 		c2, _ := p.Borrow(ctx, []string{"A"}, true, nil, DefaultLivenessCheckThreshold, reAuthToken)
@@ -436,11 +378,6 @@
 	})
 
 	ot.Run("Do not borrow too old connections", func(t *testing.T) {
-<<<<<<< HEAD
-		conf := config.Config{MaxConnectionLifetime: maxAge, MaxConnectionPoolSize: 1}
-		p := New(&conf, succeedingConnect, logger, "pool id")
-=======
->>>>>>> 994487f6
 		nowMut := sync.Mutex{}
 		now := birthdate
 		timer := func() time.Time {
@@ -448,7 +385,8 @@
 			defer nowMut.Unlock()
 			return now
 		}
-		p := New(&config.Config{MaxConnectionLifetime: maxAge, MaxConnectionPoolSize: 1}, succeedingConnect, logger, "pool id", &timer)
+		conf := config.Config{MaxConnectionLifetime: maxAge, MaxConnectionPoolSize: 1}
+		p := New(&conf, succeedingConnect, logger, "pool id", &timer)
 		defer func() {
 			if err := p.Close(ctx); err != nil {
 				t.Errorf("Should not fail closing the pool, but got: %v", err)
@@ -472,14 +410,9 @@
 	})
 
 	ot.Run("Add servers when existing servers are full", func(t *testing.T) {
-<<<<<<< HEAD
-		conf := config.Config{MaxConnectionLifetime: maxAge, MaxConnectionPoolSize: 1}
-		p := New(&conf, succeedingConnect, logger, "pool id")
-		p.now = func() time.Time { return birthdate }
-=======
-		timer := func() time.Time { return birthdate }
-		p := New(&config.Config{MaxConnectionLifetime: maxAge, MaxConnectionPoolSize: 1}, succeedingConnect, logger, "pool id", &timer)
->>>>>>> 994487f6
+		timer := func() time.Time { return birthdate }
+		conf := config.Config{MaxConnectionLifetime: maxAge, MaxConnectionPoolSize: 1}
+		p := New(&conf, succeedingConnect, logger, "pool id", &timer)
 		defer func() {
 			if err := p.Close(ctx); err != nil {
 				t.Errorf("Should not fail closing the pool, but got: %v", err)
@@ -510,13 +443,9 @@
 	}
 
 	ot.Run("Should remove servers with only idle too old connections", func(t *testing.T) {
-<<<<<<< HEAD
+		timer := func() time.Time { return birthdate }
 		conf := config.Config{MaxConnectionLifetime: maxLife, MaxConnectionPoolSize: 0}
-		p := New(&conf, succeedingConnect, logger, "pool id")
-=======
-		timer := func() time.Time { return birthdate }
-		p := New(&config.Config{MaxConnectionLifetime: maxLife, MaxConnectionPoolSize: 0}, succeedingConnect, logger, "pool id", &timer)
->>>>>>> 994487f6
+		p := New(&conf, succeedingConnect, logger, "pool id", &timer)
 		defer func() {
 			if err := p.Close(ctx); err != nil {
 				t.Errorf("Should not fail closing the pool, but got: %v", err)
@@ -542,13 +471,9 @@
 	})
 
 	ot.Run("Should not remove servers with busy connections", func(t *testing.T) {
-<<<<<<< HEAD
+		timer := func() time.Time { return birthdate }
 		conf := config.Config{MaxConnectionLifetime: maxLife, MaxConnectionPoolSize: 0}
-		p := New(&conf, succeedingConnect, logger, "pool id")
-=======
-		timer := func() time.Time { return birthdate }
-		p := New(&config.Config{MaxConnectionLifetime: maxLife, MaxConnectionPoolSize: 0}, succeedingConnect, logger, "pool id", &timer)
->>>>>>> 994487f6
+		p := New(&conf, succeedingConnect, logger, "pool id", &timer)
 		defer func() {
 			if err := p.Close(ctx); err != nil {
 				t.Errorf("Should not fail closing the pool, but got: %v", err)
@@ -574,13 +499,9 @@
 		failingConnect := func(_ context.Context, s string, _ *db.ReAuthToken, _ bolt.Neo4jErrorCallback, _ log.BoltLogger) (db.Connection, error) {
 			return nil, errors.New("an error")
 		}
-<<<<<<< HEAD
+		timer := time.Now
 		conf := config.Config{MaxConnectionLifetime: maxLife, MaxConnectionPoolSize: 0}
-		p := New(&conf, failingConnect, logger, "pool id")
-=======
-		timer := time.Now
-		p := New(&config.Config{MaxConnectionLifetime: maxLife, MaxConnectionPoolSize: 0}, failingConnect, logger, "pool id", &timer)
->>>>>>> 994487f6
+		p := New(&conf, failingConnect, logger, "pool id", &timer)
 		defer func() {
 			if err := p.Close(ctx); err != nil {
 				t.Errorf("Should not fail closing the pool, but got: %v", err)
