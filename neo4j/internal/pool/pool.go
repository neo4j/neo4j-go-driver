--- conflicted
+++ resolved
@@ -452,8 +452,7 @@
 }
 
 func (p *Pool) OnNeo4jError(ctx context.Context, connection idb.Connection, error *db.Neo4jError) error {
-	switch error.Code {
-	case "Neo.ClientError.Security.AuthorizationExpired":
+	if error.Code == "Neo.ClientError.Security.AuthorizationExpired" {
 		serverName := connection.ServerName()
 		p.serversMut.Lock()
 		defer p.serversMut.Unlock()
@@ -461,36 +460,28 @@
 		server.executeForAllConnections(func(c idb.Connection) {
 			c.ResetAuth()
 		})
-<<<<<<< HEAD
 	}
 	if error.HasSecurityCode() {
-=======
-	case "Neo.ClientError.Security.TokenExpired":
->>>>>>> 553515c0
 		manager, token := connection.GetCurrentAuth()
 		if manager != nil {
 			handled, err := manager.HandleSecurityException(ctx, token, error)
 			if err != nil {
 				return err
 			}
-<<<<<<< HEAD
 			if handled {
-=======
-			if _, isStaticToken := manager.(auth.Token); !isStaticToken {
->>>>>>> 553515c0
 				error.MarkRetriable()
 			}
 		}
-	case "Neo.TransientError.General.DatabaseUnavailable":
+	}
+	if error.Code == "Neo.TransientError.General.DatabaseUnavailable" {
 		p.deactivate(ctx, connection.ServerName())
-	default:
-		if error.IsRetriableCluster() {
-			var database string
-			if dbSelector, ok := connection.(idb.DatabaseSelector); ok {
-				database = dbSelector.Database()
-			}
-			p.deactivateWriter(connection.ServerName(), database)
-		}
+	}
+	if error.IsRetriableCluster() {
+		var database string
+		if dbSelector, ok := connection.(idb.DatabaseSelector); ok {
+			database = dbSelector.Database()
+		}
+		p.deactivateWriter(connection.ServerName(), database)
 	}
 
 	return nil
