--- conflicted
+++ resolved
@@ -26,11 +26,8 @@
 	"container/list"
 	"context"
 	"fmt"
-<<<<<<< HEAD
-=======
 	"github.com/neo4j/neo4j-go-driver/v5/neo4j/config"
 	"github.com/neo4j/neo4j-go-driver/v5/neo4j/internal/bolt"
->>>>>>> 8a32ce7e
 	"github.com/neo4j/neo4j-go-driver/v5/neo4j/internal/db"
 	"github.com/neo4j/neo4j-go-driver/v5/neo4j/internal/errorutil"
 	"github.com/neo4j/neo4j-go-driver/v5/neo4j/internal/racing"
@@ -321,13 +318,8 @@
 				connection.SetBoltLogger(boltLogger)
 				return connection, nil
 			}
-<<<<<<< HEAD
-			if srv.size() >= p.maxSize {
+			if srv.size() >= p.config.MaxConnectionPoolSize {
 				return nil, &errorutil.PoolFull{Servers: []string{serverName}}
-=======
-			if srv.size() >= p.config.MaxConnectionPoolSize {
-				return nil, &PoolFull{servers: []string{serverName}}
->>>>>>> 8a32ce7e
 			}
 			break
 		}
