--- conflicted
+++ resolved
@@ -166,7 +166,7 @@
 }
 
 func (p *Pool) Now() time.Time {
-	return p.now()
+	return (*p.now)()
 }
 
 func (p *Pool) getPenaltiesForServers(ctx context.Context, serverNames []string) ([]serverPenalty, error) {
@@ -381,12 +381,8 @@
 		// - FeatureNotSupportedError(session auth)
 		// - general auth errors (LOGON or HELLO)
 		// Failed to connect, keep track that it was bad for a while
-<<<<<<< HEAD
-		srv.notifyFailedConnect(p.now())
+		srv.notifyFailedConnect((*p.now)())
 		p.serversMut.Unlock()
-=======
-		srv.notifyFailedConnect((*p.now)())
->>>>>>> 994487f6
 		p.log.Warnf(log.Pool, p.logId, "Failed to connect to %s: %s", serverName, err)
 		return nil, err
 	}
