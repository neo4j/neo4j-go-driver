/*
 * Copyright (c) "Neo4j"
 * Neo4j Sweden AB [https://neo4j.com]
 *
 * This file is part of Neo4j.
 *
 * Licensed under the Apache License, Version 2.0 (the "License");
 * you may not use this file except in compliance with the License.
 * You may obtain a copy of the License at
 *
 *     https://www.apache.org/licenses/LICENSE-2.0
 *
 * Unless required by applicable law or agreed to in writing, software
 * distributed under the License is distributed on an "AS IS" BASIS,
 * WITHOUT WARRANTIES OR CONDITIONS OF ANY KIND, either express or implied.
 * See the License for the specific language governing permissions and
 * limitations under the License.
 */

// Package pool handles the database connection pool.
package pool

// Thread safe

import (
	"container/list"
	"context"
	"fmt"
	"github.com/neo4j/neo4j-go-driver/v5/neo4j/config"
<<<<<<< HEAD
	"github.com/neo4j/neo4j-go-driver/v5/neo4j/db"
	"github.com/neo4j/neo4j-go-driver/v5/neo4j/internal/auth"
	"github.com/neo4j/neo4j-go-driver/v5/neo4j/internal/bolt"
	idb "github.com/neo4j/neo4j-go-driver/v5/neo4j/internal/db"
=======
	"github.com/neo4j/neo4j-go-driver/v5/neo4j/internal/db"
	"github.com/neo4j/neo4j-go-driver/v5/neo4j/internal/errorutil"
>>>>>>> 499e7aac
	"github.com/neo4j/neo4j-go-driver/v5/neo4j/internal/racing"
	"math"
	"sort"
	"time"

	"github.com/neo4j/neo4j-go-driver/v5/neo4j/log"
)

// DefaultLivenessCheckThreshold disables the liveness check of connections
// Liveness checks are performed before a connection is deemed idle enough to be reset
const DefaultLivenessCheckThreshold = math.MaxInt64

type Connect func(context.Context, string, *idb.ReAuthToken, bolt.Neo4jErrorCallback, log.BoltLogger) (idb.Connection, error)
type OnTokenExpired func(context.Context, auth.Token) error

type qitem struct {
	servers []string
	wakeup  chan bool
	conn    idb.Connection
}

type Pool struct {
	config         *config.Config
	connect        Connect
	onTokenExpired OnTokenExpired
	servers        map[string]*server
	serversMut     racing.Mutex
	queueMut       racing.Mutex
	queue          list.List
	now            func() time.Time
	closed         bool
	log            log.Logger
	logId          string
}

type serverPenalty struct {
	name    string
	penalty uint32
}

func New(
	config *config.Config,
	connect Connect,
	expiredCallback OnTokenExpired,
	logger log.Logger,
	logId string,
) *Pool {
	// Means infinite life, simplifies checking later on

	p := &Pool{
		config:         config,
		connect:        connect,
		onTokenExpired: expiredCallback,
		servers:        make(map[string]*server),
		serversMut:     racing.NewMutex(),
		queueMut:       racing.NewMutex(),
		now:            time.Now,
		logId:          logId,
		log:            logger,
	}
	p.log.Infof(log.Pool, p.logId, "Created")
	return p
}

func (p *Pool) Close(ctx context.Context) error {
	p.closed = true
	// Cancel everything in the queue by just emptying at and let all callers timeout
	if !p.queueMut.TryLock(ctx) {
		return racing.LockTimeoutError("could not acquire queue lock in time when closing pool")
	}
	p.queue.Init()
	p.queueMut.Unlock()
	// Go through each server and close all connections to it
	if !p.serversMut.TryLock(ctx) {
		return racing.LockTimeoutError("could not acquire server lock in time when closing pool")
	}
	for n, s := range p.servers {
		s.closeAll(ctx)
		delete(p.servers, n)
	}
	p.serversMut.Unlock()
	p.log.Infof(log.Pool, p.logId, "Closed")
	return nil
}

func (p *Pool) anyExistingConnectionsOnServers(ctx context.Context, serverNames []string) (bool, error) {
	if !p.serversMut.TryLock(ctx) {
		return false, fmt.Errorf("could not acquire server lock in time when checking server connection")
	}
	defer p.serversMut.Unlock()
	for _, s := range serverNames {
		b := p.servers[s]
		if b != nil {
			if b.size() > 0 {
				return true, nil
			}
		}
	}
	return false, nil
}

// For testing
func (p *Pool) queueSize(ctx context.Context) (int, error) {
	if !p.queueMut.TryLock(ctx) {
		return -1, fmt.Errorf("could not acquire queue lock in time when checking queue size")
	}
	defer p.queueMut.Unlock()
	return p.queue.Len(), nil
}

// For testing
func (p *Pool) getServers(ctx context.Context) (map[string]*server, error) {
	if !p.serversMut.TryLock(ctx) {
		return nil, fmt.Errorf("could not acquire server lock in time when getting servers")
	}
	defer p.serversMut.Unlock()
	servers := make(map[string]*server)
	for k, v := range p.servers {
		servers[k] = v
	}
	return servers, nil
}

// CleanUp prunes all old connection on all the servers, this makes sure that servers
// gets removed from the map at some point in time. If there is a noticed
// failed connect still active  we should wait a while with removal to get
// prioritization right.
func (p *Pool) CleanUp(ctx context.Context) error {
	if !p.serversMut.TryLock(ctx) {
		return fmt.Errorf("could not acquire server lock in time when cleaning up pool")
	}
	defer p.serversMut.Unlock()
	now := p.now()
	for n, s := range p.servers {
		s.removeIdleOlderThan(ctx, now, p.config.MaxConnectionLifetime)
		if s.size() == 0 && !s.hasFailedConnect(now) {
			delete(p.servers, n)
		}
	}
	return nil
}

func (p *Pool) Now() time.Time {
	return p.now()
}

func (p *Pool) getPenaltiesForServers(ctx context.Context, serverNames []string) ([]serverPenalty, error) {
	if !p.serversMut.TryLock(ctx) {
		return nil, fmt.Errorf("could not acquire server lock in time when computing server penalties")
	}
	defer p.serversMut.Unlock()

	// Retrieve penalty for each server
	penalties := make([]serverPenalty, len(serverNames))
	now := p.now()
	for i, n := range serverNames {
		s := p.servers[n]
		penalties[i].name = n
		if s != nil {
			// Make sure that we don't get a too old connection
			s.removeIdleOlderThan(ctx, now, p.config.MaxConnectionLifetime)
			penalties[i].penalty = s.calculatePenalty(now)
		} else {
			penalties[i].penalty = newConnectionPenalty
		}
	}
	return penalties, nil
}

func (p *Pool) tryAnyIdle(ctx context.Context, serverNames []string, idlenessThreshold time.Duration, auth *idb.ReAuthToken, logger log.BoltLogger) (idb.Connection, error) {
	if !p.serversMut.TryLock(ctx) {
		return nil, racing.LockTimeoutError("could not acquire server lock in time when getting idle connection")
	}
	defer p.serversMut.Unlock()
	for _, serverName := range serverNames {
		srv := p.servers[serverName]
		if srv != nil {
			// Try to get an existing idle connection
			conn, _, _ := srv.getIdle(ctx, idlenessThreshold, auth, logger)
			if conn != nil {
				return conn, nil
			}
		}
	}
	return nil, nil
}

func (p *Pool) Borrow(ctx context.Context, serverNames []string, wait bool, boltLogger log.BoltLogger, idlenessThreshold time.Duration, auth *idb.ReAuthToken) (idb.Connection, error) {
	if p.closed {
		return nil, &errorutil.PoolClosed{}
	}
	p.log.Debugf(log.Pool, p.logId, "Trying to borrow connection from %s", serverNames)

	// Retrieve penalty for each server
	penalties, err := p.getPenaltiesForServers(ctx, serverNames)
	if err != nil {
		return nil, err
	}
	// Sort server penalties by lowest penalty
	sort.Slice(penalties, func(i, j int) bool {
		return penalties[i].penalty < penalties[j].penalty
	})

	var conn idb.Connection
	for _, s := range penalties {
		conn, err = p.tryBorrow(ctx, s.name, boltLogger, idlenessThreshold, auth)
		if err == nil {
			return conn, nil
		}

<<<<<<< HEAD
		alive := false
		if conn != nil {
			alive = conn.IsAlive()
			_ = p.unreg(ctx, s.name, conn, p.now())
		}

		if bolt.IsTimeoutError(err) {
=======
		if errorutil.IsTimeoutError(err) {
>>>>>>> 499e7aac
			p.log.Warnf(log.Pool, p.logId, "Borrow time-out")
			return nil, &errorutil.PoolTimeout{Servers: serverNames, Err: err}
		}
		if alive {
			return nil, err
		}

	}

	anyConnection, anyConnectionErr := p.anyExistingConnectionsOnServers(ctx, serverNames)
	if anyConnectionErr != nil {
		return nil, err
	}
	// If there are no connections for any of the servers, there is no point in waiting for anything
	// to be returned.
	if !anyConnection {
		p.log.Warnf(log.Pool, p.logId, "No server connection available to any of %v", serverNames)
		if err == nil {
			err = fmt.Errorf("no server connection available to any of %v", serverNames)
		}
		// Intentionally return last error from last connection attempt to make it easier to
		// see connection errors for users.
		return nil, err
	}

	if !wait {
		return nil, &errorutil.PoolFull{Servers: serverNames}
	}

	// Wait for a matching connection to be returned from another thread.
	if !p.queueMut.TryLock(ctx) {
		return nil, racing.LockTimeoutError("could not acquire lock in time when trying to get an idle connection")
	}
	// Ok, now that we own the queue we can add the item there but between getting the lock
	// and above check for an existing connection another thread might have returned a connection
	// so check again to avoid potentially starving this thread.
	conn, err = p.tryAnyIdle(ctx, serverNames, idlenessThreshold, auth, boltLogger)
	if err != nil {
		p.queueMut.Unlock()
		return nil, err
	}
	if conn != nil {
		p.queueMut.Unlock()
		return conn, nil
	}
	// Add a waiting request to the queue and unlock the queue to let other threads that return
	// their connections access the queue.
	q := &qitem{
		servers: serverNames,
		wakeup:  make(chan bool),
	}
	e := p.queue.PushBack(q)
	p.queueMut.Unlock()

	p.log.Warnf(log.Pool, p.logId, "Borrow queued")
	// Wait for either a wake-up signal that indicates that we got a connection or a timeout.
	select {
	case <-q.wakeup:
		return q.conn, nil
	case <-ctx.Done():
		// TODO: provided ctx has reached deadline already - set some hardcoded timeout instead?
		if !p.queueMut.TryLock(context.Background()) {
			return nil, racing.LockTimeoutError("could not acquire lock in time when removing server wait request")
		}
		p.queue.Remove(e)
		p.queueMut.Unlock()
		if q.conn != nil {
			return q.conn, nil
		}
		p.log.Warnf(log.Pool, p.logId, "Borrow time-out")
		return nil, &errorutil.PoolTimeout{Err: ctx.Err(), Servers: serverNames}
	}
}

func (p *Pool) tryBorrow(ctx context.Context, serverName string, boltLogger log.BoltLogger, idlenessThreshold time.Duration, auth *idb.ReAuthToken) (idb.Connection, error) {
	// For now, lock complete servers map to avoid over connecting but with the downside
	// that long connect times will block connects to other servers as well. To fix this
	// we would need to add a pending connect to the server and lock per server.
	if !p.serversMut.TryLock(ctx) {
		return nil, racing.LockTimeoutError("could not acquire lock in time when borrowing a connection")
	}
	defer p.serversMut.Unlock()

	srv := p.servers[serverName]
	if srv != nil {
		for {
			connection, err, found := srv.getIdle(ctx, idlenessThreshold, auth, boltLogger)
			if err != nil {
				return nil, err
			}
			if connection == nil && found {
				continue
			}
			if connection != nil {
				return connection, nil
			}
			if srv.size() >= p.config.MaxConnectionPoolSize {
				return nil, &errorutil.PoolFull{Servers: []string{serverName}}
			}
			break
		}
	} else {
		// Make sure that there is a server in the map
		srv = NewServer()
		p.servers[serverName] = srv
	}

	// No idle connection, try to connect
	p.log.Infof(log.Pool, p.logId, "Connecting to %s", serverName)
	c, err := p.connect(ctx, serverName, auth, p.OnConnectionError, boltLogger)
	if err != nil {
		// TODO: think about not penalizing the server for:
		// - FeatureNotSupportedError(session auth)
		// - general auth errors (LOGON or HELLO)
		// Failed to connect, keep track that it was bad for a while
		srv.notifyFailedConnect(p.now())
		p.log.Warnf(log.Pool, p.logId, "Failed to connect to %s: %s", serverName, err)
		return nil, err
	}

	// Ok, got a connection, register the connection
	srv.registerBusy(c)
	srv.notifySuccessfulConnect()
	return c, nil
}

func (p *Pool) unreg(ctx context.Context, serverName string, c idb.Connection, now time.Time) error {
	if !p.serversMut.TryLock(ctx) {
		return racing.LockTimeoutError("could not acquire server lock in time when unregistering server")
	}
	defer p.serversMut.Unlock()

	return p.unregUnlocked(ctx, serverName, c, now)
}

func (p *Pool) unregUnlocked(ctx context.Context, serverName string, c idb.Connection, now time.Time) error {
	defer func() {
		// Close connection in another thread to avoid potential long blocking operation during close.
		go c.Close(ctx)
	}()

	server := p.servers[serverName]
	// Check for strange condition of not finding the server.
	if server == nil {
		p.log.Warnf(log.Pool, p.logId, "Server %s not found", serverName)
		return nil
	}

	server.unregisterBusy(c)
	if server.size() == 0 && !server.hasFailedConnect(now) {
		delete(p.servers, serverName)
	}
	return nil
}

func (p *Pool) removeIdleOlderThanOnServer(ctx context.Context, serverName string, now time.Time, maxAge time.Duration) error {
	if !p.serversMut.TryLock(ctx) {
		return racing.LockTimeoutError("could not acquire server lock in time before removing old idle connections")
	}
	defer p.serversMut.Unlock()
	server := p.servers[serverName]
	if server == nil {
		return nil
	}
	server.removeIdleOlderThan(ctx, now, maxAge)
	return nil
}

func (p *Pool) Return(ctx context.Context, c idb.Connection) error {
	if p.closed {
		p.log.Warnf(log.Pool, p.logId, "Trying to return connection to closed pool")
		return nil
	}

	// Get the name of the server that the connection belongs to.
	serverName := c.ServerName()
	isAlive := c.IsAlive()
	p.log.Debugf(log.Pool, p.logId, "Returning connection to %s {alive:%t}", serverName, isAlive)

	// If the connection is dead, remove all other idle connections on the same server that older
	// or of the same age as the dead connection, otherwise perform normal cleanup of old connections
	maxAge := p.config.MaxConnectionLifetime
	now := p.now()
	age := now.Sub(c.Birthdate())
	if !isAlive {
		// Since this connection has died all other connections that connected before this one
		// might also be bad, remove the idle ones.
		if age < maxAge {
			maxAge = age
		}
	}
	if err := p.removeIdleOlderThanOnServer(ctx, serverName, now, maxAge); err != nil {
		return err
	}

	// Prepare connection for being used by someone else if is alive.
	// Since reset could find the connection to be in a bad state or non-recoverable state,
	// make sure again that it really is alive.
	if isAlive {
		c.Reset(ctx)
		isAlive = c.IsAlive()
	}

	c.SetBoltLogger(nil)

	// Shouldn't return a too old or dead connection back to the pool
	if !isAlive || age >= p.config.MaxConnectionLifetime {
		if err := p.unreg(ctx, serverName, c, now); err != nil {
			return err
		}
		p.log.Infof(log.Pool, p.logId, "Unregistering dead or too old connection to %s", serverName)
		// Returning here could cause a waiting thread to wait until it times out, to do it
		// properly we could wake up threads that waits on the server and wake them up if there
		// are no more connections to wait for.
		return nil
	}

	// Check if there is anyone in the queue waiting for a connection to this server.
	if !p.queueMut.TryLock(ctx) {
		return racing.LockTimeoutError("could not acquire queue lock when checking connection requests")
	}
	for e := p.queue.Front(); e != nil; e = e.Next() {
		queuedRequest := e.Value.(*qitem)
		// Check requested servers
		for _, rserver := range queuedRequest.servers {
			if rserver == serverName {
				queuedRequest.conn = c
				p.queue.Remove(e)
				p.queueMut.Unlock()
				queuedRequest.wakeup <- true
				return nil
			}
		}
	}
	p.queueMut.Unlock()

	// Just put it back in the list of idle connections for this server
	if !p.serversMut.TryLock(ctx) {
		return racing.LockTimeoutError("could not acquire server lock when putting connection back to idle")
	}
	defer p.serversMut.Unlock()
	server := p.servers[serverName]
	if server != nil { // Strange when server not found
		server.returnBusy(c)
	} else {
		p.log.Warnf(log.Pool, p.logId, "Server %s not found", serverName)
	}
	return nil
}

func (p *Pool) OnConnectionError(ctx context.Context, connection idb.Connection, error *db.Neo4jError) error {
	if error.Code == "ClientError.Security.AuthorizationExpired" {
		serverName := connection.ServerName()
		if !p.serversMut.TryLock(ctx) {
			return racing.LockTimeoutError(fmt.Sprintf(
				"could not acquire server lock in time before marking all connection to %s for re-authentication",
				serverName))
		}
		defer p.serversMut.Unlock()
		server := p.servers[serverName]
		server.executeForAllConnections(func(c idb.Connection) {
			c.ResetAuth()
		})
	} else if error.Code == "Neo.ClientError.Security.TokenExpired" {
		manager, token := connection.GetCurrentAuth()
		if manager != nil {
			if err := manager.OnTokenExpired(ctx, token); err != nil {
				return err
			}
		}
	}
	return nil
}<|MERGE_RESOLUTION|>--- conflicted
+++ resolved
@@ -27,15 +27,11 @@
 	"context"
 	"fmt"
 	"github.com/neo4j/neo4j-go-driver/v5/neo4j/config"
-<<<<<<< HEAD
 	"github.com/neo4j/neo4j-go-driver/v5/neo4j/db"
 	"github.com/neo4j/neo4j-go-driver/v5/neo4j/internal/auth"
 	"github.com/neo4j/neo4j-go-driver/v5/neo4j/internal/bolt"
 	idb "github.com/neo4j/neo4j-go-driver/v5/neo4j/internal/db"
-=======
-	"github.com/neo4j/neo4j-go-driver/v5/neo4j/internal/db"
 	"github.com/neo4j/neo4j-go-driver/v5/neo4j/internal/errorutil"
->>>>>>> 499e7aac
 	"github.com/neo4j/neo4j-go-driver/v5/neo4j/internal/racing"
 	"math"
 	"sort"
@@ -246,17 +242,13 @@
 			return conn, nil
 		}
 
-<<<<<<< HEAD
 		alive := false
 		if conn != nil {
 			alive = conn.IsAlive()
 			_ = p.unreg(ctx, s.name, conn, p.now())
 		}
 
-		if bolt.IsTimeoutError(err) {
-=======
 		if errorutil.IsTimeoutError(err) {
->>>>>>> 499e7aac
 			p.log.Warnf(log.Pool, p.logId, "Borrow time-out")
 			return nil, &errorutil.PoolTimeout{Servers: serverNames, Err: err}
 		}
