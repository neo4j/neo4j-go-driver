--- conflicted
+++ resolved
@@ -106,7 +106,7 @@
 		tcpConn, srv, cleanup := setupBolt3Pipe(t)
 		go serverJob(srv)
 
-<<<<<<< HEAD
+		timer := time.Now
 		c, err := Connect(
 			context.Background(),
 			"serverName",
@@ -118,11 +118,8 @@
 			logger,
 			nil,
 			idb.NotificationConfig{},
+			&timer,
 		)
-=======
-		timer := time.Now
-		c, err := Connect(context.Background(), "serverName", tcpConn, auth, "007", nil, logger, nil, idb.NotificationConfig{}, &timer)
->>>>>>> 994487f6
 		if err != nil {
 			t.Fatal(err)
 		}
@@ -163,7 +160,7 @@
 			srv.waitForHello()
 			srv.rejectHelloUnauthorized()
 		}()
-<<<<<<< HEAD
+		timer := time.Now
 		bolt, err := Connect(
 			context.Background(),
 			"serverName",
@@ -175,13 +172,9 @@
 			logger,
 			nil,
 			idb.NotificationConfig{},
+			&timer,
 		)
-		AssertNotNil(t, bolt)
-=======
-		timer := time.Now
-		bolt, err := Connect(context.Background(), "serverName", conn, auth, "007", nil, logger, nil, idb.NotificationConfig{}, &timer)
 		AssertNil(t, bolt)
->>>>>>> 994487f6
 		AssertError(t, err)
 		dbErr := err.(*db.Neo4jError)
 		if !dbErr.IsAuthenticationFailed() {
