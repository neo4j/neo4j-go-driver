--- conflicted
+++ resolved
@@ -182,15 +182,7 @@
 		}
 		onIgnored(message)
 	default:
-<<<<<<< HEAD
 		panic(fmt.Errorf("did not expect message %v", res))
-=======
-		onUnknown := handler.onUnknown
-		if onUnknown == nil {
-			return fmt.Errorf("protocol violation: the server sent an unknown %v response", message)
-		}
-		onUnknown(message)
->>>>>>> e1b42c96
 	}
 	return nil
 }
