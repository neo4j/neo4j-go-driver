/*
 * Copyright (c) "Neo4j"
 * Neo4j Sweden AB [https://neo4j.com]
 *
 * This file is part of Neo4j.
 *
 * Licensed under the Apache License, Version 2.0 (the "License");
 * you may not use this file except in compliance with the License.
 * You may obtain a copy of the License at
 *
 *     https://www.apache.org/licenses/LICENSE-2.0
 *
 * Unless required by applicable law or agreed to in writing, software
 * distributed under the License is distributed on an "AS IS" BASIS,
 * WITHOUT WARRANTIES OR CONDITIONS OF ANY KIND, either express or implied.
 * See the License for the specific language governing permissions and
 * limitations under the License.
 */

package bolt

import (
	"context"
	"errors"
	"fmt"
	"github.com/neo4j/neo4j-go-driver/v5/neo4j/internal/auth"
	"github.com/neo4j/neo4j-go-driver/v5/neo4j/internal/collections"
	idb "github.com/neo4j/neo4j-go-driver/v5/neo4j/internal/db"
	"github.com/neo4j/neo4j-go-driver/v5/neo4j/internal/errorutil"
	"net"
	"reflect"
	"time"

	"github.com/neo4j/neo4j-go-driver/v5/neo4j/db"
	"github.com/neo4j/neo4j-go-driver/v5/neo4j/internal/packstream"
	"github.com/neo4j/neo4j-go-driver/v5/neo4j/log"
)

const (
	bolt4_ready        = iota // Ready for use
	bolt4_streaming           // Receiving result from auto commit query
	bolt4_tx                  // Transaction pending
	bolt4_streamingtx         // Receiving result from a query within a transaction
	bolt4_failed              // Recoverable error, needs reset
	bolt4_dead                // Non recoverable protocol or connection error
	bolt4_unauthorized        // Initial state, not sent hello message with authentication
)

// Default fetch size
const bolt4_fetchsize = 1000

type internalTx4 struct {
	mode             idb.AccessMode
	bookmarks        []string
	timeout          time.Duration
	txMeta           map[string]any
	databaseName     string
	impersonatedUser string
}

func (i *internalTx4) toMeta() map[string]any {
	if i == nil {
		return nil
	}
	meta := map[string]any{}
	if i.mode == idb.ReadMode {
		meta["mode"] = "r"
	}
	if len(i.bookmarks) > 0 {
		meta["bookmarks"] = i.bookmarks
	}
	ms := int(i.timeout.Nanoseconds() / 1e6)
	if ms >= 0 {
		meta["tx_timeout"] = ms
	}
	if len(i.txMeta) > 0 {
		meta["tx_metadata"] = i.txMeta
	}
	if i.databaseName != idb.DefaultDatabase {
		meta["db"] = i.databaseName
	}
	if i.impersonatedUser != "" {
		meta["imp_user"] = i.impersonatedUser
	}
	return meta
}

type bolt4 struct {
	state         int
	txId          idb.TxHandle
	streams       openstreams
	conn          net.Conn
	serverName    string
	connId        string
	logId         string
	serverVersion string
	bookmark      string // Last bookmark
	birthDate     time.Time
	log           log.Logger
	databaseName  string
	err           error // Last fatal error
	minor         int
	lastQid       int64 // Last seen qid
	idleDate      time.Time
	queue         messageQueue
	auth          map[string]any
	resetAuth     bool
	onNeo4jError  Neo4jErrorCallback
}

func NewBolt4(serverName string, conn net.Conn, callback Neo4jErrorCallback, logger log.Logger, boltLog log.BoltLogger) *bolt4 {
	now := time.Now()
	b := &bolt4{
		state:        bolt4_unauthorized,
		conn:         conn,
		serverName:   serverName,
		birthDate:    now,
		idleDate:     now,
		log:          logger,
		streams:      openstreams{},
		lastQid:      -1,
		onNeo4jError: callback,
	}
	b.queue = newMessageQueue(
		conn,
		&incoming{
			buf: make([]byte, 4096),
			hyd: hydrator{
				boltLogger: boltLog,
				boltMajor:  4,
			},
			connReadTimeout: -1,
		},
		&outgoing{
			chunker:    newChunker(),
			packer:     packstream.Packer{},
			onErr:      func(err error) { b.setError(err, true) },
			boltLogger: boltLog,
		},
		b.onNextMessage,
		b.onNextMessageError,
	)

	return b
}

func (b *bolt4) checkStreams() {
	if b.streams.num <= 0 {
		// Perform state transition from streaming, if in that state otherwise keep the current
		// state as we are in some kind of bad shape
		switch b.state {
		case bolt4_streamingtx:
			b.state = bolt4_tx
		case bolt4_streaming:
			b.state = bolt4_ready
		}
	}
}

func (b *bolt4) ServerName() string {
	return b.serverName
}

func (b *bolt4) ServerVersion() string {
	return b.serverVersion
}

// Sets b.err and b.state to bolt4_failed or bolt4_dead when fatal is true.
func (b *bolt4) setError(err error, fatal bool) {
	// Has no effect, can reduce nested ifs
	if err == nil {
		return
	}

	// No previous error
	if b.err == nil {
		b.err = err
		b.state = bolt4_failed
	}

	// Increase severity even if it was a previous error
	if fatal {
		if ctxErr := handleTerminatedContextError(err, b.conn); ctxErr != nil {
			b.err = ctxErr
		}
		b.state = bolt4_dead
	}

	// Forward error to current stream if there is one
	if b.streams.curr != nil {
		b.streams.detach(nil, err)
		b.checkStreams()
	}

	// Do not log big cypher statements as errors
	neo4jErr, casted := err.(*db.Neo4jError)
	if casted && neo4jErr.Classification() == "ClientError" {
		b.log.Debugf(log.Bolt4, b.logId, "%s", err)
	} else {
		b.log.Error(log.Bolt4, b.logId, err)
	}
}

<<<<<<< HEAD
func (b *bolt4) Connect(ctx context.Context, minor int, auth *idb.ReAuthToken, userAgent string, routingContext map[string]string) error {
=======
func (b *bolt4) Connect(
	ctx context.Context,
	minor int,
	auth map[string]any,
	userAgent string,
	routingContext map[string]string,
	notificationConfig idb.NotificationConfig,
) error {
>>>>>>> 1980adda
	if err := b.assertState(bolt4_unauthorized); err != nil {
		return err
	}

	b.minor = minor

<<<<<<< HEAD
	if err := checkReAuth(auth, b); err != nil {
		return err
	}

=======
>>>>>>> 1980adda
	// Prepare hello message
	hello := map[string]any{
		"user_agent": userAgent,
	}
	// On bolt >= 4.1 add routing to enable/disable routing
	if b.minor >= 1 {
		if routingContext != nil {
			hello["routing"] = routingContext
		}
	}
	checkUtcPatch := b.minor >= 3
	if checkUtcPatch {
		hello["patch_bolt"] = []string{"utc"}
	}
	// Merge authentication keys into hello, avoid overwriting existing keys
	token, err := auth.Manager.GetAuthToken(ctx)
	if err != nil {
		return err
	}
	b.auth = token.Tokens
	for k, v := range token.Tokens {
		_, exists := hello[k]
		if !exists {
			hello[k] = v
		}
	}

	if err := checkNotificationFiltering(notificationConfig, b); err != nil {
		return err
	}

	b.queue.appendHello(hello, b.helloResponseHandler(checkUtcPatch))
	if b.queue.send(ctx); b.err != nil {
		return b.err
	}
	if err := b.queue.receive(ctx); err != nil {
		return err
	}
	if b.err != nil { // onNextMessageErr kicked in
		return b.err
	}

	// Transition into ready state
	b.state = bolt4_ready
	b.streams.reset()
	b.log.Infof(log.Bolt4, b.logId, "Connected")
	return nil
}

func (b *bolt4) checkImpersonationAndVersion(impersonatedUser string) error {
	if impersonatedUser != "" && b.minor < 4 {
		return &db.FeatureNotSupportedError{Server: b.serverName, Feature: "user impersonation", Reason: "requires at least server v4.4"}
	}
	return nil
}

func (b *bolt4) TxBegin(
	ctx context.Context,
	txConfig idb.TxConfig,
) (idb.TxHandle, error) {
	// Ok, to begin transaction while streaming auto-commit, just empty the stream and continue.
	if b.state == bolt4_streaming {
		if b.bufferStream(ctx); b.err != nil {
			return 0, b.err
		}
	}
	// Makes all outstanding streams invalid
	b.streams.reset()

	if err := b.assertState(bolt4_ready); err != nil {
		return 0, err
	}
	if err := b.checkImpersonationAndVersion(txConfig.ImpersonatedUser); err != nil {
		return 0, err
	}
	if err := checkNotificationFiltering(txConfig.NotificationConfig, b); err != nil {
		return 0, err
	}

	tx := internalTx4{
		mode:             txConfig.Mode,
		bookmarks:        txConfig.Bookmarks,
		timeout:          txConfig.Timeout,
		txMeta:           txConfig.Meta,
		databaseName:     b.databaseName,
		impersonatedUser: txConfig.ImpersonatedUser,
	}

	b.queue.appendBegin(tx.toMeta(), b.beginResponseHandler())
	if b.queue.send(ctx); b.err != nil {
		return 0, b.err
	}
	if err := b.queue.receiveAll(ctx); err != nil {
		return 0, err
	}
	if b.err != nil { // onNextMessageErr kicked in
		return 0, b.err
	}

	b.state = bolt4_tx
	b.txId = idb.TxHandle(time.Now().Unix())
	return b.txId, nil
}

// Should NOT set b.err or change b.state as this is used to guard against
// misuse from clients that stick to their connections when they shouldn't.
func (b *bolt4) assertTxHandle(h1, h2 idb.TxHandle) error {
	if h1 != h2 {
		err := errors.New(InvalidTransactionError)
		b.log.Error(log.Bolt4, b.logId, err)
		return err
	}
	return nil
}

// Should NOT set b.err or b.state since the connection is still valid
func (b *bolt4) assertState(allowed ...int) error {
	// Forward prior error instead, this former error is probably the
	// root cause of any state error. Like a call to Run with malformed
	// cypher causes an error and another call to Commit would cause the
	// state to be wrong. Do not log this.
	if b.err != nil {
		return b.err
	}
	for _, a := range allowed {
		if b.state == a {
			return nil
		}
	}
	err := fmt.Errorf("invalid state %d, expected: %+v", b.state, allowed)
	b.log.Error(log.Bolt4, b.logId, err)
	return err
}

func (b *bolt4) TxCommit(ctx context.Context, txh idb.TxHandle) error {
	if err := b.assertTxHandle(b.txId, txh); err != nil {
		return err
	}

	// Consume pending stream if any to turn state from streamingtx to tx
	// Access to streams outside tx boundary is not allowed, therefore we should discard
	// the stream (not buffer).
	if b.discardAllStreams(ctx); b.err != nil {
		return b.err
	}

	// Should be in vanilla tx state now
	if err := b.assertState(bolt4_tx); err != nil {
		return err
	}

	b.queue.appendCommit(b.commitResponseHandler())
	if b.queue.send(ctx); b.err != nil {
		return b.err
	}
	if err := b.queue.receiveAll(ctx); err != nil {
		return err
	}
	if b.err != nil {
		return b.err
	}

	// Transition into ready state
	b.state = bolt4_ready
	return nil
}

func (b *bolt4) TxRollback(ctx context.Context, txh idb.TxHandle) error {
	if err := b.assertTxHandle(b.txId, txh); err != nil {
		return err
	}

	// Can not send rollback while still streaming, consume to turn state into tx
	// Access to streams outside tx boundary is not allowed, therefore we should discard
	// the stream (not buffer).
	if b.discardAllStreams(ctx); b.err != nil {
		return b.err
	}

	// Should be in vanilla tx state now
	if err := b.assertState(bolt4_tx); err != nil {
		return err
	}

	b.queue.appendRollback(b.rollbackResponseHandler())
	if b.queue.send(ctx); b.err != nil {
		return b.err
	}
	if err := b.queue.receiveAll(ctx); err != nil {
		return err
	}
	if b.err != nil {
		return b.err
	}

	b.state = bolt4_ready
	return nil
}

// Discards all records in current stream if in streaming state and there is a current stream.
func (b *bolt4) discardStream(ctx context.Context) {
	if b.state != bolt4_streaming && b.state != bolt4_streamingtx {
		return
	}

	stream := b.streams.curr
	if stream == nil {
		return
	}

	stream.discarding = true // pull response handler will discard any accumulated record for this stream
	discarded := false
	for {
		if err := b.queue.receiveAll(ctx); err != nil {
			return
		}
		if b.err != nil {
			return
		}
		if stream.sum != nil || stream.err != nil {
			return
		}
		if stream.endOfBatch && discarded {
			b.streams.remove(stream)
			b.checkStreams()
			return
		}
		discarded = true
		stream.fetchSize = -1 // request infinite batch to consume the rest
		if b.state == bolt4_streamingtx && stream.qid != b.lastQid {
			b.queue.appendDiscardNQid(stream.fetchSize, stream.qid, b.discardResponseHandler(stream))
		} else {
			b.queue.appendDiscardN(stream.fetchSize, b.discardResponseHandler(stream))
		}
		if b.queue.send(ctx); b.err != nil {
			return
		}
	}
}

func (b *bolt4) discardAllStreams(ctx context.Context) {
	if b.state != bolt4_streaming && b.state != bolt4_streamingtx {
		return
	}

	// Discard current
	b.discardStream(ctx)
	b.streams.reset()
	b.checkStreams()
}

func (b *bolt4) appendPullN(stream *stream) {
	if b.state == bolt4_streaming {
		b.queue.appendPullN(stream.fetchSize, b.pullResponseHandler(stream))
	} else if b.state == bolt4_streamingtx {
		if stream.qid == b.lastQid {
			b.queue.appendPullN(stream.fetchSize, b.pullResponseHandler(stream))
		} else {
			b.queue.appendPullNQid(stream.fetchSize, stream.qid, b.pullResponseHandler(stream))
		}
	}
}

// Collects all records in current stream if in streaming state and there is a current stream.
func (b *bolt4) bufferStream(ctx context.Context) {
	stream := b.streams.curr
	if stream == nil {
		return
	}

	for {
		if err := b.queue.receiveAll(ctx); err != nil {
			return
		}
		if b.err != nil {
			return
		}
		if stream.sum != nil || stream.err != nil {
			return
		}
		if stream.endOfBatch {
			stream.fetchSize = -1
			b.appendPullN(stream)
			if b.queue.send(ctx); b.err != nil {
				return
			}
		}
	}
}

// Prepares the current stream for being switched out by collecting all records in the current
// stream up until the next batch. Assumes that we are in a streaming state.
func (b *bolt4) pauseStream(ctx context.Context) {
	stream := b.streams.curr
	if stream == nil {
		return
	}

	if err := b.queue.receiveAll(ctx); err != nil {
		return
	}
	if b.err != nil {
		return
	}
	if stream.sum != nil || stream.err != nil {
		return
	}
	if stream.endOfBatch {
		b.streams.pause()
	}
}

func (b *bolt4) resumeStream(ctx context.Context, s *stream) {
	b.streams.resume(s)
	b.appendPullN(s)
	b.queue.send(ctx)
}

func (b *bolt4) run(ctx context.Context, cypher string, params map[string]any, rawFetchSize int, tx *internalTx4) (*stream, error) {
	// If already streaming, consume the whole thing first
	if b.state == bolt4_streaming {
		if b.bufferStream(ctx); b.err != nil {
			return nil, b.err
		}
	} else if b.state == bolt4_streamingtx {
		if b.pauseStream(ctx); b.err != nil {
			return nil, b.err
		}
	}

	if err := b.assertState(bolt4_tx, bolt4_ready, bolt4_streamingtx); err != nil {
		return nil, err
	}

	fetchSize := b.normalizeFetchSize(rawFetchSize)
	stream := &stream{fetchSize: fetchSize}
	b.queue.appendRun(cypher, params, tx.toMeta(), b.runResponseHandler(stream))
	b.queue.appendPullN(fetchSize, b.pullResponseHandler(stream))
	if b.queue.send(ctx); b.err != nil {
		return nil, b.err
	}
	// only read response for RUN
	if err := b.queue.receive(ctx); err != nil {
		// rely on RESET to deal with unhandled PULL response
		return nil, err
	}
	if b.err != nil {
		return nil, b.err
	}

	// Change state to streaming
	if b.state == bolt4_ready {
		b.state = bolt4_streaming
	} else {
		b.state = bolt4_streamingtx
	}

	return stream, nil
}

func (b *bolt4) normalizeFetchSize(fetchSize int) int {
	if fetchSize < 0 {
		return -1
	}
	if fetchSize == 0 {
		return bolt4_fetchsize
	}
	return fetchSize
}

func (b *bolt4) Run(
	ctx context.Context,
	cmd idb.Command,
	txConfig idb.TxConfig,
) (idb.StreamHandle, error) {
	if err := b.assertState(bolt4_streaming, bolt4_ready); err != nil {
		return nil, err
	}
	if err := b.checkImpersonationAndVersion(txConfig.ImpersonatedUser); err != nil {
		return 0, err
	}
	if err := checkNotificationFiltering(txConfig.NotificationConfig, b); err != nil {
		return nil, err
	}

	tx := internalTx4{
		mode:             txConfig.Mode,
		bookmarks:        txConfig.Bookmarks,
		timeout:          txConfig.Timeout,
		txMeta:           txConfig.Meta,
		databaseName:     b.databaseName,
		impersonatedUser: txConfig.ImpersonatedUser,
	}
	stream, err := b.run(ctx, cmd.Cypher, cmd.Params, cmd.FetchSize, &tx)
	if err != nil {
		return nil, err
	}
	return stream, nil
}

func (b *bolt4) RunTx(ctx context.Context, txh idb.TxHandle,
	cmd idb.Command) (idb.StreamHandle, error) {
	if err := b.assertTxHandle(b.txId, txh); err != nil {
		return nil, err
	}

	stream, err := b.run(ctx, cmd.Cypher, cmd.Params, cmd.FetchSize, nil)
	if err != nil {
		return nil, err
	}
	return stream, nil
}

func (b *bolt4) Keys(streamHandle idb.StreamHandle) ([]string, error) {
	// Don't care about if the stream is the current or even if it belongs to this connection.
	// Do NOT set b.err for this error
	stream, err := b.streams.getUnsafe(streamHandle)
	if err != nil {
		return nil, err
	}
	return stream.keys, nil
}

// Next reads one record from the stream.
func (b *bolt4) Next(ctx context.Context, streamHandle idb.StreamHandle) (
	*db.Record, *db.Summary, error) {
	// Do NOT set b.err for this error
	stream, err := b.streams.getUnsafe(streamHandle)
	if err != nil {
		return nil, nil, err
	}

	for {
		buf, rec, sum, err := stream.bufferedNext()
		if buf {
			return rec, sum, err
		}
		if stream.endOfBatch {
			b.appendPullN(stream)
			if b.queue.send(ctx); b.err != nil {
				return nil, nil, b.err
			}
			stream.endOfBatch = false
		}
		if b.queue.isEmpty() {
			return nil, nil, errors.New("there should be more results to pull")
		}
		err = b.queue.receive(ctx)
		if err != nil {
			return nil, nil, err
		}
		if b.err != nil {
			return nil, nil, b.err
		}
	}
}

func (b *bolt4) Consume(ctx context.Context, streamHandle idb.StreamHandle) (
	*db.Summary, error) {
	// Do NOT set b.err for this error
	stream, err := b.streams.getUnsafe(streamHandle)
	if err != nil {
		return nil, err
	}

	// If the stream already is complete we don't care about who it belongs to
	if stream.sum != nil || stream.err != nil {
		return stream.sum, stream.err
	}

	// Make sure the stream is safe (tied to this bolt instance and scope)
	if err = b.streams.isSafe(stream); err != nil {
		return nil, err
	}

	// We should be streaming otherwise it is an internal error, shouldn't be
	// a safe stream while not streaming.
	if err = b.assertState(bolt4_streaming, bolt4_streamingtx); err != nil {
		return nil, err
	}

	// If the stream isn't current, we need to pause the current one.
	if stream != b.streams.curr {
		b.pauseStream(ctx)
		if b.err != nil {
			return nil, b.err
		}
		b.resumeStream(ctx, stream)
	}

	// If the stream is current, discard everything up to next batch and discard the
	// stream on the server.
	b.discardStream(ctx)
	return stream.sum, stream.err
}

func (b *bolt4) Buffer(ctx context.Context,
	streamHandle idb.StreamHandle) error {
	// Do NOT set b.err for this error
	stream, err := b.streams.getUnsafe(streamHandle)
	if err != nil {
		return err
	}

	// If the stream already is complete we don't care about who it belongs to
	if stream.sum != nil || stream.err != nil {
		return stream.Err()
	}

	// Make sure the stream is safe
	// Do NOT set b.err for this error
	if err = b.streams.isSafe(stream); err != nil {
		return err
	}

	// We should be streaming otherwise it is an internal error, shouldn't be
	// a safe stream while not streaming.
	if err = b.assertState(bolt4_streaming, bolt4_streamingtx); err != nil {
		return err
	}

	// If the stream isn't current, we need to pause the current one.
	if stream != b.streams.curr {
		b.pauseStream(ctx)
		if b.err != nil {
			return b.err
		}
		b.resumeStream(ctx, stream)
	}

	b.bufferStream(ctx)
	return stream.Err()
}

func (b *bolt4) Bookmark() string {
	return b.bookmark
}

func (b *bolt4) IsAlive() bool {
	return b.state != bolt4_dead
}

func (b *bolt4) HasFailed() bool {
	return b.state == bolt4_failed
}

func (b *bolt4) Birthdate() time.Time {
	return b.birthDate
}

func (b *bolt4) IdleDate() time.Time {
	return b.idleDate
}

func (b *bolt4) Reset(ctx context.Context) {
	defer func() {
		b.log.Debugf(log.Bolt4, b.logId, "Resetting connection internal state")
		b.txId = 0
		b.bookmark = ""
		b.databaseName = idb.DefaultDatabase
		b.err = nil
		b.lastQid = -1
		b.streams.reset()
	}()

	if b.state == bolt4_ready {
		// No need for reset
		return
	}
	b.ForceReset(ctx)
}

func (b *bolt4) ForceReset(ctx context.Context) {
	if b.state == bolt4_dead {
		return
	}
	// Reset any pending error, should be matching bolt4_failed, so
	// it should be recoverable.
	b.err = nil

	if err := b.queue.receiveAll(ctx); b.err != nil || err != nil {
		return
	}
	b.queue.appendReset(b.resetResponseHandler())
	if b.queue.send(ctx); b.err != nil {
		return
	}
	if err := b.queue.receive(ctx); b.err != nil || err != nil {
		return
	}
}

func (b *bolt4) GetRoutingTable(ctx context.Context,
	routingContext map[string]string, bookmarks []string, database, impersonatedUser string) (*idb.RoutingTable, error) {
	if err := b.assertState(bolt4_ready); err != nil {
		return nil, err
	}

	b.log.Infof(log.Bolt4, b.logId, "Retrieving routing table")
	if b.minor > 3 {
		extras := map[string]any{}
		if database != idb.DefaultDatabase {
			extras["db"] = database
		}
		if impersonatedUser != "" {
			extras["imp_user"] = impersonatedUser
		}
		var routingTable *idb.RoutingTable
		b.queue.appendRoute(routingContext, bookmarks, extras, b.routeResponseHandler(&routingTable))
		if b.queue.send(ctx); b.err != nil {
			return nil, b.err
		}
		if err := b.queue.receiveAll(ctx); err != nil {
			return nil, err
		}
		if b.err != nil {
			return nil, b.err
		}
		return routingTable, nil
	}

	if err := b.checkImpersonationAndVersion(impersonatedUser); err != nil {
		return nil, err
	}

	if b.minor > 2 {
		var routingTable *idb.RoutingTable
		b.queue.appendRouteV43(routingContext, bookmarks, database, b.routeResponseHandler(&routingTable))
		if b.queue.send(ctx); b.err != nil {
			return nil, b.err
		}
		if err := b.queue.receiveAll(ctx); err != nil {
			return nil, err
		}
		if b.err != nil {
			return nil, b.err
		}
		routingTable.DatabaseName = database
		return routingTable, nil
	}
	return b.callGetRoutingTable(ctx, routingContext, bookmarks, database)
}

func (b *bolt4) callGetRoutingTable(ctx context.Context,
	routingContext map[string]string, bookmarks []string, database string) (*idb.RoutingTable, error) {
	// The query should run in system database, preserve current setting and restore it when
	// done.
	originalDatabaseName := b.databaseName
	b.databaseName = "system"
	defer func() { b.databaseName = originalDatabaseName }()

	// Query for the users default database or a specific database
	runCommand := idb.Command{
		Cypher:    "CALL dbms.routing.getRoutingTable($context)",
		Params:    map[string]any{"context": routingContext},
		FetchSize: -1,
	}
	if database != idb.DefaultDatabase {
		runCommand.Cypher = "CALL dbms.routing.getRoutingTable($context, $database)"
		runCommand.Params["database"] = database
	}
	txConfig := idb.TxConfig{Mode: idb.ReadMode, Bookmarks: bookmarks, Timeout: idb.DefaultTxConfigTimeout}
	streamHandle, err := b.Run(ctx, runCommand, txConfig)
	if err != nil {
		return nil, err
	}
	rec, _, err := b.Next(ctx, streamHandle)
	if err != nil {
		return nil, err
	}
	if rec == nil {
		return nil, errors.New("no routing table record")
	}
	// Just empty the stream, ignore the summary should leave the connection in ready state
	_, _, _ = b.Next(ctx, streamHandle)

	table := parseRoutingTableRecord(rec)
	if table == nil {
		return nil, errors.New("unable to parse routing table")
	}
	// On this version we will not receive the database name
	table.DatabaseName = database
	return table, nil
}

// Close closes the underlying connection.
// Beware: could be called on another thread when driver is closed.
func (b *bolt4) Close(ctx context.Context) {
	b.log.Infof(log.Bolt4, b.logId, "Close")
	if b.state != bolt4_dead {
		b.queue.appendGoodbye()
		b.queue.send(ctx)
	}
	_ = b.conn.Close()
	b.state = bolt4_dead
}

func (b *bolt4) SelectDatabase(database string) {
	b.databaseName = database
}

func (b *bolt4) SetBoltLogger(boltLogger log.BoltLogger) {
	b.queue.setBoltLogger(boltLogger)
}

func (b *bolt4) ReAuth(ctx context.Context, auth *idb.ReAuthToken) error {
	if err := checkReAuth(auth, b); err != nil {
		return err
	}
	if b.resetAuth {
		b.log.Infof(log.Bolt4, b.logId, "Closing connection because auth token expired (informed by other connection)")
		b.Close(ctx)
		return nil
	}
	token, err := auth.Manager.GetAuthToken(ctx)
	if err != nil {
		return err
	}
	if !reflect.DeepEqual(b.auth, token.Tokens) {
		b.log.Infof(log.Bolt4, b.logId, "Closing connection because auth token expired (informed by auth manager)")
		b.Close(ctx)
	}
	return nil
}

func (b *bolt4) Version() db.ProtocolVersion {
	return db.ProtocolVersion{
		Major: 4,
		Minor: b.minor,
	}
}

func (b *bolt4) ResetAuth() {
	b.resetAuth = true
}

func (b *bolt4) GetCurrentAuth() auth.Token {
	return auth.Token{
		Tokens: b.auth,
	}
}

func (b *bolt4) helloResponseHandler(checkUtcPatch bool) responseHandler {
	return b.expectedSuccessHandler(b.onHelloSuccess(checkUtcPatch))
}

func (b *bolt4) beginResponseHandler() responseHandler {
	return b.expectedSuccessHandler(onSuccessNoOp)
}

func (b *bolt4) commitResponseHandler() responseHandler {
	return b.expectedSuccessHandler(b.onCommitSuccess)
}

func (b *bolt4) rollbackResponseHandler() responseHandler {
	return b.expectedSuccessHandler(onSuccessNoOp)
}

func (b *bolt4) discardResponseHandler(stream *stream) responseHandler {
	return responseHandler{
		onIgnored: func(*ignored) {
			stream.err = fmt.Errorf("stream interrupted while discarding results")
			b.streams.remove(stream)
			b.checkStreams()
		},
		onSuccess: func(discardSuccess *success) {
			if discardSuccess.hasMore {
				stream.endOfBatch = true
				return
			}
			summary := b.extractSummary(discardSuccess, stream)
			if len(summary.Bookmark) > 0 {
				b.bookmark = summary.Bookmark
			}
			stream.sum = summary
			b.streams.remove(stream)
			b.checkStreams()
		},
		onFailure: func(ctx context.Context, failure *db.Neo4jError) {
			stream.err = failure
			b.onFailure(ctx, failure) // Will detach the stream
		},
		onUnknown: func(msg any) {
			b.setError(fmt.Errorf("unknown response %v", msg), true)
		},
	}
}

func (b *bolt4) pullResponseHandler(stream *stream) responseHandler {
	return responseHandler{
		onRecord: func(record *db.Record) {
			if stream.discarding {
				stream.emptyRecords()
			} else {
				record.Keys = stream.keys
				stream.push(record)
			}
			b.queue.pushFront(b.pullResponseHandler(stream))
		},
		onIgnored: func(*ignored) {
			stream.err = fmt.Errorf("stream interrupted while pulling results")
			b.streams.remove(stream)
			b.checkStreams()
		},
		onSuccess: func(pullSuccess *success) {
			if stream.discarding {
				stream.emptyRecords()
			}
			if pullSuccess.hasMore {
				stream.endOfBatch = true
				return
			}
			summary := b.extractSummary(pullSuccess, stream)
			if len(summary.Bookmark) > 0 {
				b.bookmark = summary.Bookmark
			}
			stream.sum = summary
			b.streams.remove(stream)
			b.checkStreams()
		},
		onFailure: func(ctx context.Context, failure *db.Neo4jError) {
			stream.err = failure
			b.onFailure(ctx, failure) // will detach the stream
		},
		onUnknown: func(msg any) {
			b.setError(fmt.Errorf("unknown response %v", msg), true)
		},
	}

}

func (b *bolt4) runResponseHandler(stream *stream) responseHandler {
	return b.expectedSuccessHandler(func(runSuccess *success) {
		stream.keys = runSuccess.fields
		stream.qid = runSuccess.qid
		stream.tfirst = runSuccess.tfirst
		if runSuccess.qid > -1 {
			b.lastQid = runSuccess.qid
		}
		b.streams.attach(stream)
	})
}

func (b *bolt4) resetResponseHandler() responseHandler {
	return responseHandler{
		onSuccess: func(resetSuccess *success) {
			b.state = bolt4_ready
		},
		onFailure: func(ctx context.Context, failure *db.Neo4jError) {
			_ = b.onNeo4jError(ctx, b, failure)
			b.state = bolt4_dead
		},
		onUnknown: func(any) {
			b.state = bolt4_dead
		},
	}
}

func (b *bolt4) routeResponseHandler(table **idb.RoutingTable) responseHandler {
	return b.expectedSuccessHandler(func(routeSuccess *success) {
		*table = routeSuccess.routingTable
	})
}

func (b *bolt4) onHelloSuccess(checkUtcPatch bool) func(*success) {
	return func(helloSuccess *success) {
		if checkUtcPatch {
			useUtc := collections.SliceContains(helloSuccess.patches, "utc")
			b.queue.in.hyd.useUtc = useUtc
			b.queue.out.useUtc = useUtc
		}
		b.connId = helloSuccess.connectionId
		b.serverVersion = helloSuccess.server

		connectionLogId := fmt.Sprintf("%s@%s", b.connId, b.serverName)
		b.logId = connectionLogId
		b.queue.setLogId(connectionLogId)
		b.initializeReadTimeoutHint(helloSuccess.configurationHints)
	}
}

func (b *bolt4) onCommitSuccess(commitSuccess *success) {
	if len(commitSuccess.bookmark) > 0 {
		b.bookmark = commitSuccess.bookmark
	}
}

func (b *bolt4) expectedSuccessHandler(onSuccess func(*success)) responseHandler {
	return responseHandler{
		onSuccess: onSuccess,
		onFailure: b.onFailure,
		onUnknown: b.onUnknown,
		onIgnored: onIgnoredNoOp,
	}
}

func (b *bolt4) onNextMessage() {
	b.idleDate = time.Now()
}

func (b *bolt4) onNextMessageError(err error) {
	b.setError(err, true)
}

func (b *bolt4) onFailure(ctx context.Context, failure *db.Neo4jError) {
	var err error
	err = failure
	if callbackErr := b.onNeo4jError(ctx, b, failure); callbackErr != nil {
		err = errorutil.CombineErrors(failure, callbackErr)
	}
	b.setError(err, isFatalError(failure))
}

func (b *bolt4) onUnknown(msg any) {
	b.setError(fmt.Errorf("expected success or database error, got %v", msg), true)
}

const readTimeoutHintName = "connection.recv_timeout_seconds"

func (b *bolt4) initializeReadTimeoutHint(hints map[string]any) {
	readTimeoutHint, ok := hints[readTimeoutHintName]
	if !ok {
		return
	}
	readTimeout, ok := readTimeoutHint.(int64)
	if !ok {
		b.log.Warnf(log.Bolt4, b.logId, `invalid %q value: %v, ignoring hint. Only strictly positive integer values are accepted`, readTimeoutHintName, readTimeoutHint)
		return
	}
	if readTimeout <= 0 {
		b.log.Warnf(log.Bolt4, b.logId, `invalid %q integer value: %d. Only strictly positive values are accepted"`, readTimeoutHintName, readTimeout)
		return
	}
	b.log.Infof(log.Bolt4, b.logId, `received "connection.recv_timeout_seconds" hint value of %d second(s)`, readTimeout)
	b.queue.in.connReadTimeout = time.Duration(readTimeout) * time.Second
}

func (b *bolt4) extractSummary(success *success, stream *stream) *db.Summary {
	summary := success.summary()
	summary.Agent = b.serverVersion
	summary.Major = 4
	summary.Minor = b.minor
	summary.ServerName = b.serverName
	summary.TFirst = stream.tfirst
	return summary
}

func isFatalError(err *db.Neo4jError) bool {
	// Treat expired auth as fatal so that pool is cleaned up of old connections
	return err != nil && err.Code == "Status.Security.AuthorizationExpired"
}<|MERGE_RESOLUTION|>--- conflicted
+++ resolved
@@ -201,31 +201,26 @@
 	}
 }
 
-<<<<<<< HEAD
-func (b *bolt4) Connect(ctx context.Context, minor int, auth *idb.ReAuthToken, userAgent string, routingContext map[string]string) error {
-=======
 func (b *bolt4) Connect(
 	ctx context.Context,
 	minor int,
-	auth map[string]any,
+	auth *idb.ReAuthToken,
 	userAgent string,
 	routingContext map[string]string,
 	notificationConfig idb.NotificationConfig,
 ) error {
->>>>>>> 1980adda
 	if err := b.assertState(bolt4_unauthorized); err != nil {
 		return err
 	}
 
 	b.minor = minor
 
-<<<<<<< HEAD
 	if err := checkReAuth(auth, b); err != nil {
 		return err
 	}
 
-=======
->>>>>>> 1980adda
+	b.minor = minor
+
 	// Prepare hello message
 	hello := map[string]any{
 		"user_agent": userAgent,
