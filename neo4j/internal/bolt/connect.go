--- conflicted
+++ resolved
@@ -8,13 +8,13 @@
  * you may not use this file except in compliance with the License.
  * You may obtain a copy of the License at
  *
- *      https://www.apache.org/licenses/LICENSE-2.0
+ *     https://www.apache.org/licenses/LICENSE-2.0
  *
- *  Unless required by applicable law or agreed to in writing, software
- *  distributed under the License is distributed on an "AS IS" BASIS,
- *  WITHOUT WARRANTIES OR CONDITIONS OF ANY KIND, either express or implied.
- *  See the License for the specific language governing permissions and
- *  limitations under the License.
+ * Unless required by applicable law or agreed to in writing, software
+ * distributed under the License is distributed on an "AS IS" BASIS,
+ * WITHOUT WARRANTIES OR CONDITIONS OF ANY KIND, either express or implied.
+ * See the License for the specific language governing permissions and
+ * limitations under the License.
  */
 
 // Package bolt contains implementations of the database functionality.
@@ -50,22 +50,14 @@
 	ctx context.Context,
 	serverName string,
 	conn net.Conn,
-<<<<<<< HEAD
 	auth *db.ReAuthToken,
 	userAgent string,
 	routingContext map[string]string,
 	callback Neo4jErrorCallback,
 	logger log.Logger,
-	boltLogger log.BoltLogger) (db.Connection, error) {
-=======
-	auth map[string]any,
-	userAgent string,
-	routingContext map[string]string,
-	logger log.Logger,
-	boltLog log.BoltLogger,
+	boltLogger log.BoltLogger,
 	notificationConfig db.NotificationConfig,
 ) (db.Connection, error) {
->>>>>>> 1980adda
 	// Perform Bolt handshake to negotiate version
 	// Send handshake to server
 	handshake := []byte{
