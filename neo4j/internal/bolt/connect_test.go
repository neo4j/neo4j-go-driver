/*
 * Copyright (c) "Neo4j"
 * Neo4j Sweden AB [https://neo4j.com]
 *
 * This file is part of Neo4j.
 *
 * Licensed under the Apache License, Version 2.0 (the "License");
 * you may not use this file except in compliance with the License.
 * You may obtain a copy of the License at
 *
 *     https://www.apache.org/licenses/LICENSE-2.0
 *
 * Unless required by applicable law or agreed to in writing, software
 * distributed under the License is distributed on an "AS IS" BASIS,
 * WITHOUT WARRANTIES OR CONDITIONS OF ANY KIND, either express or implied.
 * See the License for the specific language governing permissions and
 * limitations under the License.
 */

package bolt

import (
	"context"
	iauth "github.com/neo4j/neo4j-go-driver/v5/neo4j/internal/auth"
	idb "github.com/neo4j/neo4j-go-driver/v5/neo4j/internal/db"
	"testing"
	"time"

	. "github.com/neo4j/neo4j-go-driver/v5/neo4j/internal/testutil"
	"github.com/neo4j/neo4j-go-driver/v5/neo4j/log"
)

var logger = &log.Void{}

func TestConnect(ot *testing.T) {
	// TODO: Test connect timeout

	auth := &idb.ReAuthToken{
		FromSession: false,
		Manager: iauth.Token{Tokens: map[string]any{
			"scheme":      "basic",
			"principal":   "neo4j",
			"credentials": "pass",
		}},
	}

	ot.Run("Server rejects versions", func(t *testing.T) {
		// Doesn't matter what bolt version, shouldn't reach a bolt handler
		conn, srv, cleanup := setupBolt4Pipe(t)
		defer cleanup()

		// Simulate server that rejects whatever version the client supports
		go func() {
			srv.waitForHandshake()
			srv.rejectVersions()
			srv.closeConnection()
		}()

<<<<<<< HEAD
		_, err := Connect(
			context.Background(),
			"servername",
			conn,
			auth,
			"007",
			nil,
			nil,
			logger,
			nil,
			idb.NotificationConfig{},
		)
=======
		timer := time.Now
		_, err := Connect(context.Background(), "servername", conn, auth, "007", nil, logger, nil, idb.NotificationConfig{}, &timer)
>>>>>>> 994487f6
		AssertError(t, err)
	})

	ot.Run("Server answers with invalid version", func(t *testing.T) {
		// Doesn't matter what bolt version, shouldn't reach a bolt handler
		conn, srv, cleanup := setupBolt4Pipe(t)
		defer cleanup()

		// Simulate server that rejects whatever version the client supports
		go func() {
			srv.waitForHandshake()
			srv.acceptVersion(1, 0)
		}()

<<<<<<< HEAD
		boltconn, err := Connect(
			context.Background(),
			"servername",
			conn,
			auth,
			"007",
			nil,
			nil,
			logger,
			nil,
			idb.NotificationConfig{},
		)
=======
		timer := time.Now
		boltconn, err := Connect(context.Background(), "servername", conn, auth, "007", nil, logger, nil, idb.NotificationConfig{}, &timer)
>>>>>>> 994487f6
		AssertError(t, err)
		if boltconn != nil {
			t.Error("Shouldn't returned conn")
		}
	})
}<|MERGE_RESOLUTION|>--- conflicted
+++ resolved
@@ -56,7 +56,7 @@
 			srv.closeConnection()
 		}()
 
-<<<<<<< HEAD
+		timer := time.Now
 		_, err := Connect(
 			context.Background(),
 			"servername",
@@ -68,11 +68,8 @@
 			logger,
 			nil,
 			idb.NotificationConfig{},
+			&timer,
 		)
-=======
-		timer := time.Now
-		_, err := Connect(context.Background(), "servername", conn, auth, "007", nil, logger, nil, idb.NotificationConfig{}, &timer)
->>>>>>> 994487f6
 		AssertError(t, err)
 	})
 
@@ -87,7 +84,7 @@
 			srv.acceptVersion(1, 0)
 		}()
 
-<<<<<<< HEAD
+		timer := time.Now
 		boltconn, err := Connect(
 			context.Background(),
 			"servername",
@@ -99,11 +96,8 @@
 			logger,
 			nil,
 			idb.NotificationConfig{},
+			&timer,
 		)
-=======
-		timer := time.Now
-		boltconn, err := Connect(context.Background(), "servername", conn, auth, "007", nil, logger, nil, idb.NotificationConfig{}, &timer)
->>>>>>> 994487f6
 		AssertError(t, err)
 		if boltconn != nil {
 			t.Error("Shouldn't returned conn")
