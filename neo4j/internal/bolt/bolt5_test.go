/*
 * Copyright (c) "Neo4j"
 * Neo4j Sweden AB [https://neo4j.com]
 *
 * This file is part of Neo4j.
 *
 * Licensed under the Apache License, Version 2.0 (the "License");
 * you may not use this file except in compliance with the License.
 * You may obtain a copy of the License at
 *
 *      https://www.apache.org/licenses/LICENSE-2.0
 *
 *  Unless required by applicable law or agreed to in writing, software
 *  distributed under the License is distributed on an "AS IS" BASIS,
 *  WITHOUT WARRANTIES OR CONDITIONS OF ANY KIND, either express or implied.
 *  See the License for the specific language governing permissions and
 *  limitations under the License.
 */

package bolt

import (
	"context"
	"fmt"
	iauth "github.com/neo4j/neo4j-go-driver/v5/neo4j/internal/auth"
	idb "github.com/neo4j/neo4j-go-driver/v5/neo4j/internal/db"
	"github.com/neo4j/neo4j-go-driver/v5/neo4j/notifications"
	"io"
	"reflect"
	"sync"
	"testing"
	"time"

	"github.com/neo4j/neo4j-go-driver/v5/neo4j/db"
	. "github.com/neo4j/neo4j-go-driver/v5/neo4j/internal/testutil"
)

// bolt5.Connect is tested through Connect, no need to test it here
func TestBolt5(outer *testing.T) {
	// Test streams
	// Faked returns from a server
	runKeys := []any{"f1", "f2"}
	runBookmark := "bm"
	runQid := 7
	runResponse := []testStruct{
		{
			tag: msgSuccess,
			fields: []any{
				map[string]any{
					"fields":  runKeys,
					"t_first": int64(1),
					"qid":     int64(runQid),
				},
			},
		},
		{
			tag:    msgRecord,
			fields: []any{[]any{"1v1", "1v2"}},
		},
		{
			tag:    msgRecord,
			fields: []any{[]any{"2v1", "2v2"}},
		},
		{
			tag:    msgRecord,
			fields: []any{[]any{"3v1", "3v2"}},
		},
		{
			tag:    msgSuccess,
			fields: []any{map[string]any{"bookmark": runBookmark, "type": "r"}},
		},
	}

	auth := &idb.ReAuthToken{
		FromSession: false,
		Manager: iauth.Token{Tokens: map[string]any{
			"scheme":      "basic",
			"principal":   "neo4j",
			"credentials": "pass",
		}},
	}

	assertBoltState := func(t *testing.T, expected int, bolt *bolt5) {
		t.Helper()
		if expected != bolt.state {
			t.Errorf("Bolt is in unexpected state %d vs %d", expected, bolt.state)
		}
	}

	assertBoltDead := func(t *testing.T, bolt *bolt5) {
		t.Helper()
		if bolt.IsAlive() {
			t.Error("Bolt is alive when it should be dead")
		}
	}

	assertRunResponseOk := func(t *testing.T, bolt *bolt5,
		stream idb.StreamHandle) {
		for i := 1; i < len(runResponse)-1; i++ {
			rec, sum, err := bolt.Next(context.Background(), stream)
			AssertNextOnlyRecord(t, rec, sum, err)
		}
		// Retrieve the summary
		rec, sum, err := bolt.Next(context.Background(), stream)
		AssertNextOnlySummary(t, rec, sum, err)
	}

	connectToServer := func(t *testing.T, serverJob func(srv *bolt5server)) (*bolt5, func()) {
		// Connect client+server
		tcpConn, srv, cleanup := setupBolt5Pipe(t)
		go serverJob(srv)

<<<<<<< HEAD
		c, err := Connect(context.Background(), "serverName", tcpConn, auth, "007", nil, noopOnNeo4jError, logger, nil)
=======
		c, err := Connect(
			context.Background(),
			"serverName",
			tcpConn,
			auth,
			"007",
			nil,
			logger,
			nil,
			idb.NotificationConfig{},
		)
>>>>>>> 1980adda
		if err != nil {
			t.Fatal(err)
		}

		bolt := c.(*bolt5)
		assertBoltState(t, bolt5Ready, bolt)
		if !bolt.queue.out.useUtc {
			t.Fatalf("Bolt 5+ connections must always send and receive UTC datetimes")
		}
		return bolt, cleanup
	}

	outer.Run("Connect success", func(t *testing.T) {
		bolt, cleanup := connectToServer(t, func(srv *bolt5server) {
			handshake := srv.waitForHandshake()
			AssertMajorVersionInHandshake(t, handshake, 5)
			srv.acceptVersion(5, 0)
			srv.waitForHello()
			srv.acceptHello()
		})
		defer cleanup()
		defer bolt.Close(context.Background())

		AssertStringEqual(t, bolt.ServerName(), "serverName")
		AssertTrue(t, bolt.IsAlive())
		AssertTrue(t, reflect.DeepEqual(bolt.queue.in.connReadTimeout, time.Duration(-1)))
	})

	outer.Run("Connect success in 5.1", func(t *testing.T) {
		bolt, cleanup := connectToServer(t, func(srv *bolt5server) {
			handshake := srv.waitForHandshake()
			AssertVersionInHandshake(t, handshake, 5, 1)
			srv.acceptVersion(5, 1)
			srv.waitForHelloWithoutAuthToken()
			srv.acceptHello()

			srv.waitForLogon()
			srv.acceptLogon()
		})
		defer cleanup()
		defer bolt.Close(context.Background())

		// Check Bolt properties
		AssertStringEqual(t, bolt.ServerName(), "serverName")
		AssertTrue(t, bolt.IsAlive())
		AssertTrue(t, reflect.DeepEqual(bolt.queue.in.connReadTimeout, time.Duration(-1)))
	})

	outer.Run("Connect success with timeout hint", func(t *testing.T) {
		bolt, cleanup := connectToServer(t, func(srv *bolt5server) {
			srv.waitForHandshake()
			srv.acceptVersion(5, 0)
			srv.waitForHello()
			srv.acceptHelloWithHints(map[string]any{"connection.recv_timeout_seconds": 42})
		})
		defer cleanup()
		defer bolt.Close(context.Background())

		AssertTrue(t, reflect.DeepEqual(bolt.queue.in.connReadTimeout, 42*time.Second))
	})

	outer.Run("Connect success with timeout hint in 5.1", func(inner *testing.T) {
		bolt, cleanup := connectToServer(inner, func(srv *bolt5server) {
			srv.waitForHandshake()
			srv.acceptVersion(5, 1)
			inner.Run("Run auto-commit", func(t *testing.T) {
				cypherText := "MATCH (n)"
				theDb := "thedb"
				bolt, cleanup := connectToServer(t, func(srv *bolt5server) {
					srv.accept(5)
					srv.serveRun(runResponse, func(fields []any) {
						// fields consist of cypher text, cypher params, meta
						AssertStringEqual(t, fields[0].(string), cypherText)
						meta := fields[2].(map[string]any)
						AssertStringEqual(t, meta["db"].(string), theDb)
					})
				})
				defer cleanup()
				defer bolt.Close(context.Background())

				bolt.SelectDatabase(theDb)
				str, _ := bolt.Run(context.Background(),
					idb.Command{Cypher: cypherText}, idb.TxConfig{Mode: idb.ReadMode})
				skeys, _ := bolt.Keys(str)
				assertKeys(t, runKeys, skeys)
				assertBoltState(t, bolt5Streaming, bolt)

				// Retrieve the records
				assertRunResponseOk(t, bolt, str)
				assertBoltState(t, bolt5Ready, bolt)
			})
			srv.waitForHelloWithoutAuthToken()
			srv.acceptHelloWithHints(map[string]any{"connection.recv_timeout_seconds": 42})
			srv.waitForLogon()
			srv.acceptLogon()
		})
		defer cleanup()
		defer bolt.Close(context.Background())

		AssertTrue(inner, reflect.DeepEqual(bolt.queue.in.connReadTimeout, 42*time.Second))
	})

	invalidValues := []any{4.2, "42", -42}
	for _, value := range invalidValues {
		outer.Run(fmt.Sprintf("Connect success with ignored invalid timeout hint %v", value), func(t *testing.T) {
			bolt, cleanup := connectToServer(t, func(srv *bolt5server) {
				srv.waitForHandshake()
				srv.acceptVersion(5, 0)
				srv.waitForHello()
				srv.acceptHelloWithHints(map[string]any{"connection.recv_timeout_seconds": value})
			})
			defer cleanup()
			defer bolt.Close(context.Background())

			AssertTrue(t, reflect.DeepEqual(bolt.queue.in.connReadTimeout, time.Duration(-1)))
		})
	}

	outer.Run("Routing in hello", func(t *testing.T) {
		routingContext := map[string]string{"some": "thing"}
		conn, srv, cleanup := setupBolt5Pipe(t)
		defer cleanup()
		go func() {
			srv.waitForHandshake()
			srv.acceptVersion(5, 0)
			hmap := srv.waitForHello()
			helloRoutingContext := hmap["routing"].(map[string]any)
			if len(helloRoutingContext) != len(routingContext) {
				panic("Routing contexts differ")
			}
			srv.acceptHello()
		}()
<<<<<<< HEAD
		bolt, err := Connect(context.Background(), "serverName", conn, auth, "007", routingContext, nil, logger, nil)
=======
		bolt, err := Connect(
			context.Background(),
			"serverName",
			conn,
			auth,
			"007",
			routingContext,
			logger,
			nil,
			idb.NotificationConfig{},
		)
>>>>>>> 1980adda
		AssertNoError(t, err)
		bolt.Close(context.Background())
	})

	outer.Run("Routing in hello in 5.1", func(t *testing.T) {
		routingContext := map[string]string{"some": "thing"}
		conn, srv, cleanup := setupBolt5Pipe(t)
		defer cleanup()
		go func() {
			srv.waitForHandshake()
			srv.acceptVersion(5, 1)
			hmap := srv.waitForHelloWithoutAuthToken()
			helloRoutingContext := hmap["routing"].(map[string]any)
			if len(helloRoutingContext) != len(routingContext) {
				panic("Routing contexts differ")
			}
			srv.acceptHello()
			srv.waitForLogon()
			srv.acceptLogon()
		}()
<<<<<<< HEAD
		bolt, err := Connect(context.Background(), "serverName", conn, auth, "007", routingContext, nil, logger, nil)
=======
		bolt, err := Connect(
			context.Background(),
			"serverName",
			conn,
			auth,
			"007",
			routingContext,
			logger,
			nil,
			idb.NotificationConfig{},
		)
>>>>>>> 1980adda
		AssertNoError(t, err)
		bolt.Close(context.Background())
	})

	outer.Run("No routing in hello", func(t *testing.T) {
		conn, srv, cleanup := setupBolt5Pipe(t)
		defer cleanup()
		go func() {
			srv.waitForHandshake()
			srv.acceptVersion(5, 0)
			hmap := srv.waitForHello()
			_, exists := hmap["routing"].(map[string]any)
			if exists {
				panic("Should be no routing entry")
			}
			srv.acceptHello()
		}()
<<<<<<< HEAD
		bolt, err := Connect(context.Background(), "serverName", conn, auth, "007", nil, nil, logger, nil)
=======
		bolt, err := Connect(
			context.Background(),
			"serverName",
			conn,
			auth,
			"007",
			nil,
			logger,
			nil,
			idb.NotificationConfig{},
		)
>>>>>>> 1980adda
		AssertNoError(t, err)
		bolt.Close(context.Background())
	})

	outer.Run("No routing in hello 5.1", func(t *testing.T) {
		conn, srv, cleanup := setupBolt5Pipe(t)
		defer cleanup()
		go func() {
			srv.waitForHandshake()
			srv.acceptVersion(5, 1)
			hmap := srv.waitForHelloWithoutAuthToken()
			_, exists := hmap["routing"].(map[string]any)
			if exists {
				panic("Should be no routing entry")
			}
			srv.acceptHello()
			srv.waitForLogon()
			srv.acceptLogon()
		}()
<<<<<<< HEAD
		bolt, err := Connect(context.Background(), "serverName", conn, auth, "007", nil, nil, logger, nil)
=======
		bolt, err := Connect(
			context.Background(),
			"serverName",
			conn,
			auth,
			"007",
			nil,
			logger,
			nil,
			idb.NotificationConfig{},
		)
>>>>>>> 1980adda
		AssertNoError(t, err)
		bolt.Close(context.Background())
	})

	outer.Run("Failed authentication", func(t *testing.T) {
		conn, srv, cleanup := setupBolt5Pipe(t)
		defer cleanup()
		defer conn.Close()
		go func() {
			srv.waitForHandshake()
			srv.acceptVersion(5, 0)
			srv.waitForHello()
			srv.rejectHelloUnauthorized()
		}()
<<<<<<< HEAD
		bolt, err := Connect(context.Background(), "serverName", conn, auth, "007", nil, noopOnNeo4jError, logger, nil)
=======
		bolt, err := Connect(
			context.Background(),
			"serverName",
			conn,
			auth,
			"007",
			nil,
			logger,
			nil,
			idb.NotificationConfig{},
		)
>>>>>>> 1980adda
		AssertNil(t, bolt)
		AssertError(t, err)
		dbErr, isDbErr := err.(*db.Neo4jError)
		if !isDbErr {
			panic(err)
		}
		if !dbErr.IsAuthenticationFailed() {
			t.Errorf("Should be authentication error: %s", dbErr)
		}
	})

	outer.Run("Failed authentication in 5.1", func(t *testing.T) {
		conn, srv, cleanup := setupBolt5Pipe(t)
		defer cleanup()
		defer conn.Close()
		go func() {
			srv.waitForHandshake()
			srv.acceptVersion(5, 1)
			srv.waitForHelloWithoutAuthToken()
			srv.acceptHello()
			srv.waitForLogon()
			srv.rejectLogonWithoutAuthToken()
		}()
<<<<<<< HEAD
		bolt, err := Connect(context.Background(), "serverName", conn, auth, "007", nil, noopOnNeo4jError, logger, nil)
=======
		bolt, err := Connect(
			context.Background(),
			"serverName",
			conn,
			auth,
			"007",
			nil,
			logger,
			nil,
			idb.NotificationConfig{},
		)
>>>>>>> 1980adda
		AssertNil(t, bolt)
		AssertError(t, err)
		dbErr, isDbErr := err.(*db.Neo4jError)
		if !isDbErr {
			panic(err)
		}
		if !dbErr.IsAuthenticationFailed() {
			t.Errorf("Should be authentication error: %s", dbErr)
		}
	})

	outer.Run("Run auto-commit", func(t *testing.T) {
		cypherText := "MATCH (n)"
		theDb := "thedb"
		bolt, cleanup := connectToServer(t, func(srv *bolt5server) {
			srv.accept(5)
			srv.serveRun(runResponse, func(fields []any) {
				// fields consist of cypher text, cypher params, meta
				AssertStringEqual(t, fields[0].(string), cypherText)
				meta := fields[2].(map[string]any)
				AssertStringEqual(t, meta["db"].(string), theDb)
			})
		})
		defer cleanup()
		defer bolt.Close(context.Background())

		bolt.SelectDatabase(theDb)
		str, _ := bolt.Run(context.Background(),
			idb.Command{Cypher: cypherText}, idb.TxConfig{Mode: idb.ReadMode})
		skeys, _ := bolt.Keys(str)
		assertKeys(t, runKeys, skeys)
		assertBoltState(t, bolt5Streaming, bolt)

		// Retrieve the records
		assertRunResponseOk(t, bolt, str)
		assertBoltState(t, bolt5Ready, bolt)
	})

	outer.Run("Run auto-commit with impersonation", func(t *testing.T) {
		cypherText := "MATCH (n)"
		impersonatedUser := "a user"
		theDb := "thedb"
		bolt, cleanup := connectToServer(t, func(srv *bolt5server) {
			srv.acceptWithMinor(5, 0)
			// Make sure that impersonation id is sent
			srv.serveRun(runResponse, func(fields []any) {
				// fields consist of cypher text, cypher params, meta
				AssertStringEqual(t, fields[0].(string), cypherText)
				meta := fields[2].(map[string]any)
				AssertStringEqual(t, meta["db"].(string), theDb)
				AssertStringEqual(t, meta["imp_user"].(string), impersonatedUser)
			})
		})
		defer cleanup()
		defer bolt.Close(context.Background())

		bolt.SelectDatabase(theDb)
		str, _ := bolt.Run(context.Background(),
			idb.Command{Cypher: cypherText}, idb.TxConfig{Mode: idb.ReadMode,
				ImpersonatedUser: impersonatedUser})
		skeys, _ := bolt.Keys(str)
		assertKeys(t, runKeys, skeys)
		assertBoltState(t, bolt5Streaming, bolt)

		// Retrieve the records
		assertRunResponseOk(t, bolt, str)
		assertBoltState(t, bolt5Ready, bolt)
	})

	outer.Run("Run auto-commit with fetch size 2 of 3", func(t *testing.T) {
		bolt, cleanup := connectToServer(t, func(srv *bolt5server) {
			srv.accept(5)
			srv.waitForRun(nil)
			srv.waitForPullN(2)
			srv.send(runResponse[0].tag, runResponse[0].fields...)
			srv.send(runResponse[1].tag, runResponse[1].fields...)
			srv.send(runResponse[2].tag, runResponse[2].fields...)
			srv.send(msgSuccess, map[string]any{"has_more": true})
			srv.waitForPullN(2)
			srv.send(runResponse[3].tag, runResponse[3].fields...)
			srv.send(runResponse[4].tag, runResponse[4].fields...)
		})
		defer cleanup()
		defer bolt.Close(context.Background())

		str, _ := bolt.Run(context.Background(),
			idb.Command{Cypher: "cypher", FetchSize: 2},
			idb.TxConfig{Mode: idb.ReadMode})
		assertBoltState(t, bolt5Streaming, bolt)

		// Retrieve the records
		assertRunResponseOk(t, bolt, str)
		assertBoltState(t, bolt5Ready, bolt)
	})

	outer.Run("with notifications", func(inner *testing.T) {
		warningSev := "WARNING"
		type testCase struct {
			description     string
			MinSev          notifications.NotificationMinimumSeverityLevel
			DisCats         notifications.NotificationDisabledCategories
			ExpectedMinSev  *string
			ExpectDisCats   bool
			ExpectedDisCats []any
			Method          string
		}
		var testCases []testCase
		for _, s := range []string{"run", "txRun"} {
			testCases = append(testCases,
				testCase{
					description: "default",
					Method:      s,
				},
				testCase{
					description:    "warning minimum severity",
					MinSev:         notifications.WarningLevel,
					ExpectedMinSev: &warningSev,
					Method:         s,
				},
				testCase{
					description:     "disabled categories",
					DisCats:         notifications.DisableCategories(notifications.Unsupported, notifications.Generic),
					ExpectDisCats:   true,
					ExpectedDisCats: []any{"UNSUPPORTED", "GENERIC"},
					Method:          s,
				},
				testCase{
					description:     "warning minimum severity and disabled categories",
					MinSev:          notifications.WarningLevel,
					DisCats:         notifications.DisableCategories(notifications.Unsupported, notifications.Generic),
					ExpectDisCats:   true,
					ExpectedDisCats: []any{"UNSUPPORTED", "GENERIC"},
					ExpectedMinSev:  &warningSev,
					Method:          s,
				},
				testCase{
					description:     "disable no categories",
					DisCats:         notifications.DisableNoCategories(),
					ExpectDisCats:   true,
					ExpectedDisCats: []any{},
					Method:          s,
				})
		}
		inner.Parallel()
		for _, test := range testCases {
			inner.Run(fmt.Sprintf("%s for %s", test.description, test.Method), func(t *testing.T) {
				bolt, cleanup := connectToServer(t, func(srv *bolt5server) {
					srv.acceptWithMinor(5, 2)
					fieldAssertion := func(fieldNum int) func(fields []any) {
						return func(fields []any) {
							if test.ExpectedMinSev != nil {
								AssertStringEqual(t, fields[fieldNum].(map[string]any)["notifications_minimum_severity"].(string), *test.ExpectedMinSev)
							} else {
								AssertMapDoesNotHaveKey(t, fields[fieldNum].(map[string]any), "notifications_minimum_severity")
							}
							if test.ExpectDisCats {
								AssertDeepEquals(t, fields[fieldNum].(map[string]any)["notifications_disabled_categories"], test.ExpectedDisCats)
							} else {
								AssertMapDoesNotHaveKey(t, fields[fieldNum].(map[string]any), "notifications_disabled_categories")
							}
						}
					}
					if test.Method == "run" {
						srv.waitForRun(fieldAssertion(2))
					} else {
						srv.waitForTxBegin(fieldAssertion(0))
					}
					srv.sendFailureMsg("Neo.ClientError.Statement.SyntaxError", "Syntax error")
				})
				defer cleanup()
				defer bolt.Close(context.Background())

				if test.Method == "run" {
					_, _ = bolt.Run(
						context.Background(),
						idb.Command{Cypher: "cypher"},
						idb.TxConfig{
							NotificationConfig: idb.NotificationConfig{
								MinSev:  test.MinSev,
								DisCats: test.DisCats,
							},
						},
					)
				} else {
					_, _ = bolt.TxBegin(
						context.Background(),
						idb.TxConfig{
							NotificationConfig: idb.NotificationConfig{
								MinSev:  test.MinSev,
								DisCats: test.DisCats,
							},
						},
					)
				}
			})
		}
	})

	outer.Run("notifications unsupported", func(inner *testing.T) {
		type testCase struct {
			description string
			MinSev      notifications.NotificationMinimumSeverityLevel
			DisCats     notifications.NotificationDisabledCategories
			ExpectError bool
			Method      string
		}
		var testCases []testCase
		for _, s := range []string{"run", "txRun"} {
			testCases = append(testCases,
				testCase{
					description: "default",
					Method:      s,
				},
				testCase{
					description: "warning minimum severity",
					MinSev:      notifications.WarningLevel,
					ExpectError: true,
					Method:      s,
				},
				testCase{
					description: "disabled categories",
					DisCats:     notifications.DisableCategories(notifications.Unsupported, notifications.Generic),
					ExpectError: true,
					Method:      s,
				},
				testCase{
					description: "warning minimum severity and disabled categories",
					MinSev:      notifications.WarningLevel,
					DisCats:     notifications.DisableCategories(notifications.Unsupported, notifications.Generic),
					ExpectError: true,
					Method:      s,
				},
				testCase{
					description: "disable no categories",
					DisCats:     notifications.DisableNoCategories(),
					ExpectError: true,
					Method:      s,
				})
		}
		inner.Parallel()
		for _, test := range testCases {
			inner.Run(fmt.Sprintf("%s for %s", test.description, test.Method), func(t *testing.T) {
				bolt, cleanup := connectToServer(t, func(srv *bolt5server) {
					srv.acceptWithMinor(5, 1)
					if !test.ExpectError {
						if test.Method == "run" {
							srv.waitForRun(nil)
						} else {
							srv.waitForTxBegin(nil)
						}
						srv.sendFailureMsg("Neo.ClientError.Statement.SyntaxError", "Syntax error")
					}
				})
				defer cleanup()
				defer bolt.Close(context.Background())

				var err error
				if test.Method == "run" {
					_, err = bolt.Run(
						context.Background(),
						idb.Command{Cypher: "cypher"},
						idb.TxConfig{
							NotificationConfig: idb.NotificationConfig{
								MinSev:  test.MinSev,
								DisCats: test.DisCats,
							},
						},
					)
				} else {
					_, err = bolt.TxBegin(
						context.Background(),
						idb.TxConfig{
							NotificationConfig: idb.NotificationConfig{
								MinSev:  test.MinSev,
								DisCats: test.DisCats,
							},
						},
					)
				}
				if test.ExpectError {
					AssertErrorMessageContains(t, err, "does not support: notification filtering")
				} else {
					AssertErrorMessageContains(t, err, "SyntaxError")
				}
			})
		}
	})

	outer.Run("Run transactional commit", func(t *testing.T) {
		committedBookmark := "cbm"
		bolt, cleanup := connectToServer(t, func(srv *bolt5server) {
			srv.accept(5)
			srv.serveRunTx(runResponse, true, committedBookmark)
		})
		defer cleanup()
		defer bolt.Close(context.Background())

		tx, err := bolt.TxBegin(context.Background(),
			idb.TxConfig{Mode: idb.ReadMode})
		AssertNoError(t, err)
		// Lazy start of transaction when no bookmark
		assertBoltState(t, bolt5Tx, bolt)
		str, err := bolt.RunTx(context.Background(), tx,
			idb.Command{Cypher: "MATCH (n) RETURN n"})
		assertBoltState(t, bolt5StreamingTx, bolt)
		AssertNoError(t, err)
		skeys, _ := bolt.Keys(str)
		assertKeys(t, runKeys, skeys)

		// Retrieve the records
		assertRunResponseOk(t, bolt, str)
		assertBoltState(t, bolt5Tx, bolt)

		_ = bolt.TxCommit(context.Background(), tx)
		assertBoltState(t, bolt5Ready, bolt)
		bookmark := bolt.Bookmark()
		AssertStringEqual(t, committedBookmark, bookmark)
	})

	// Verifies that current stream is discarded correctly even if it is larger
	// than what is served by a single pull.
	outer.Run("Commit while streaming", func(t *testing.T) {
		qid := int64(2)
		bolt, cleanup := connectToServer(t, func(srv *bolt5server) {
			srv.accept(5)
			srv.waitForTxBegin(nil)
			srv.send(msgSuccess, map[string]any{})
			srv.waitForRun(nil)
			srv.waitForPullN(1)
			// Send Pull response
			srv.send(msgSuccess, map[string]any{"fields": []any{"k"}, "t_first": int64(1), "qid": qid})
			// ... and the record
			srv.send(msgRecord, []any{"v1"})
			// ... and the batch summary
			srv.send(msgSuccess, map[string]any{"has_more": true})
			// Wait for the discard message (no need for qid since the last executed query is discarded)
			srv.waitForDiscardN(-1)
			// Respond to discard with has more to indicate that there are more records
			srv.send(msgSuccess, map[string]any{"has_more": true})
			// Wait for the commit
			srv.waitForTxCommit()
			srv.send(msgSuccess, map[string]any{"bookmark": "x"})
		})
		defer cleanup()
		defer bolt.Close(context.Background())

		tx, err := bolt.TxBegin(context.Background(),
			idb.TxConfig{Mode: idb.ReadMode})
		AssertNoError(t, err)
		_, err = bolt.RunTx(context.Background(), tx,
			idb.Command{Cypher: "Whatever", FetchSize: 1})
		AssertNoError(t, err)

		err = bolt.TxCommit(context.Background(), tx)
		AssertNoError(t, err)
		assertBoltState(t, bolt5Ready, bolt)
	})

	// Verifies that current stream is discarded correctly even if it is larger
	// than what is served by a single pull.
	outer.Run("Commit while streams, explicit consume", func(t *testing.T) {
		qid := int64(2)
		bolt, cleanup := connectToServer(t, func(srv *bolt5server) {
			srv.accept(5)
			srv.waitForTxBegin(nil)
			srv.send(msgSuccess, map[string]any{})
			// First RunTx
			srv.waitForRun(nil)
			srv.waitForPullN(1)
			// Send Pull response
			srv.send(msgSuccess, map[string]any{"fields": []any{"k"}, "t_first": int64(1), "qid": qid})
			// Driver should discard this stream which is small
			srv.send(msgRecord, []any{"v1"})
			srv.send(msgSuccess, map[string]any{"has_more": false})
			// Second RunTx
			srv.waitForRun(nil)
			srv.waitForPullN(1)
			srv.send(msgSuccess, map[string]any{"fields": []any{"k"}, "t_first": int64(1), "qid": qid})
			// Driver should discard this stream, which is small
			srv.send(msgRecord, []any{"v1"})
			srv.send(msgSuccess, map[string]any{"has_more": false})
			// Wait for the commit
			srv.waitForTxCommit()
			srv.send(msgSuccess, map[string]any{"bookmark": "x"})
		})
		defer cleanup()
		defer bolt.Close(context.Background())

		tx, err := bolt.TxBegin(context.Background(),
			idb.TxConfig{Mode: idb.ReadMode})
		AssertNoError(t, err)
		s, err := bolt.RunTx(context.Background(), tx,
			idb.Command{Cypher: "Whatever", FetchSize: 1})
		AssertNoError(t, err)
		_, err = bolt.Consume(context.Background(), s)
		AssertNoError(t, err)
		s, err = bolt.RunTx(context.Background(), tx,
			idb.Command{Cypher: "Whatever", FetchSize: 1})
		AssertNoError(t, err)
		_, err = bolt.Consume(context.Background(), s)
		AssertNoError(t, err)

		err = bolt.TxCommit(context.Background(), tx)
		AssertNoError(t, err)
		assertBoltState(t, bolt5Ready, bolt)
	})

	outer.Run("Begin transaction with bookmark success", func(t *testing.T) {
		committedBookmark := "cbm"
		bolt, cleanup := connectToServer(t, func(srv *bolt5server) {
			srv.accept(5)
			srv.serveRunTx(runResponse, true, committedBookmark)
		})
		defer cleanup()
		defer bolt.Close(context.Background())

		tx, err := bolt.TxBegin(context.Background(),
			idb.TxConfig{Mode: idb.ReadMode, Bookmarks: []string{"bm1"}})
		AssertNoError(t, err)
		assertBoltState(t, bolt5Tx, bolt)
		_, _ = bolt.RunTx(context.Background(), tx, idb.Command{Cypher: "MATCH (" +
			"n) RETURN n"})
		assertBoltState(t, bolt5StreamingTx, bolt)
		_ = bolt.TxCommit(context.Background(), tx)
		assertBoltState(t, bolt5Ready, bolt)
		bookmark := bolt.Bookmark()
		AssertStringEqual(t, committedBookmark, bookmark)
	})

	outer.Run("Begin transaction with bookmark failure", func(t *testing.T) {
		bolt, cleanup := connectToServer(t, func(srv *bolt5server) {
			srv.accept(5)
			srv.waitForTxBegin(nil)
			srv.sendFailureMsg("code", "not synced")
		})
		defer cleanup()
		defer bolt.Close(context.Background())

		_, err := bolt.TxBegin(context.Background(),
			idb.TxConfig{Mode: idb.ReadMode, Bookmarks: []string{"bm1"}})
		assertBoltState(t, bolt5Failed, bolt)
		AssertError(t, err)
		bookmark := bolt.Bookmark()
		AssertStringEqual(t, "", bookmark)
	})

	outer.Run("Run transactional rollback", func(t *testing.T) {
		bolt, cleanup := connectToServer(t, func(srv *bolt5server) {
			srv.accept(5)
			srv.serveRunTx(runResponse, false, "")
		})
		defer cleanup()
		defer bolt.Close(context.Background())

		tx, err := bolt.TxBegin(context.Background(),
			idb.TxConfig{Mode: idb.ReadMode})
		AssertNoError(t, err)
		assertBoltState(t, bolt5Tx, bolt)
		str, err := bolt.RunTx(context.Background(), tx,
			idb.Command{Cypher: "MATCH (n) RETURN n"})
		AssertNoError(t, err)
		assertBoltState(t, bolt5StreamingTx, bolt)
		skeys, _ := bolt.Keys(str)
		assertKeys(t, runKeys, skeys)

		// Retrieve the records
		assertRunResponseOk(t, bolt, str)
		assertBoltState(t, bolt5Tx, bolt)

		_ = bolt.TxRollback(context.Background(), tx)
		assertBoltState(t, bolt5Ready, bolt)
	})

	outer.Run("Server close while streaming", func(t *testing.T) {
		bolt, cleanup := connectToServer(t, func(srv *bolt5server) {
			srv.accept(5)
			srv.waitForRun(nil)
			srv.waitForPullN(bolt5FetchSize)
			// Send response to run and first record as response to pull
			srv.send(msgSuccess, map[string]any{
				"fields":  runKeys,
				"t_first": int64(1),
			})
			srv.send(msgRecord, []any{"1v1", "1v2"})
			// Pretty nice towards bolt, a full message is written
			srv.closeConnection()
		})
		defer cleanup()
		defer bolt.Close(context.Background())

		str, err := bolt.Run(context.Background(),
			idb.Command{Cypher: "MATCH (n) RETURN n"},
			idb.TxConfig{Mode: idb.ReadMode})
		AssertNoError(t, err)
		assertBoltState(t, bolt5Streaming, bolt)

		// Retrieve the first record
		rec, sum, err := bolt.Next(context.Background(), str)
		AssertNextOnlyRecord(t, rec, sum, err)

		// Next one should fail due to connection closed
		rec, sum, err = bolt.Next(context.Background(), str)
		AssertNextOnlyError(t, rec, sum, err)
		assertBoltDead(t, bolt)
	})

	outer.Run("Server fail on run with reset", func(t *testing.T) {
		bolt, cleanup := connectToServer(t, func(srv *bolt5server) {
			srv.accept(5)
			srv.waitForRun(nil)
			srv.waitForPullN(bolt5FetchSize)
			srv.sendFailureMsg("code", "msg") // RUN failed
			srv.sendIgnoredMsg()              // PULL Ignored
			srv.waitForReset()
			srv.sendSuccess(map[string]any{})
		})
		defer cleanup()
		defer bolt.Close(context.Background())

		// Fake syntax error that doesn't really matter...
		_, err := bolt.Run(context.Background(), idb.Command{Cypher: "MATCH (" +
			"n RETURN n"}, idb.TxConfig{Mode: idb.ReadMode})
		AssertNeo4jError(t, err)
		assertBoltState(t, bolt5Failed, bolt)

		bolt.Reset(context.Background())
		assertBoltState(t, bolt5Ready, bolt)
	})

	outer.Run("Server fail on run continue to commit", func(t *testing.T) {
		bolt, cleanup := connectToServer(t, func(srv *bolt5server) {
			srv.accept(5)
			srv.waitForTxBegin(nil)
			srv.sendSuccess(nil)
			srv.waitForRun(nil)
			srv.waitForPullN(bolt5FetchSize)
			srv.sendFailureMsg("code", "msg")
		})
		defer cleanup()
		defer bolt.Close(context.Background())

		tx, err := bolt.TxBegin(context.Background(),
			idb.TxConfig{Mode: idb.ReadMode})
		AssertNoError(t, err)
		_, err = bolt.RunTx(context.Background(), tx,
			idb.Command{Cypher: "MATCH (n) RETURN n"})
		AssertNeo4jError(t, err)
		err = bolt.TxCommit(context.Background(), tx) // This will fail due to above failed
		AssertNeo4jError(t, err)                      // Should have same error as from run since that is original cause
	})

	outer.Run("Reset in ready state", func(t *testing.T) {
		bolt, cleanup := connectToServer(t, func(srv *bolt5server) {
			srv.accept(5)
			srv.serveRun(runResponse, nil)
		})
		defer cleanup()
		defer bolt.Close(context.Background())
		s, err := bolt.Run(context.Background(), idb.Command{Cypher: "MATCH (" +
			"n) RETURN n"}, idb.TxConfig{Mode: idb.ReadMode})
		AssertNoError(t, err)
		_, err = bolt.Consume(context.Background(), s)
		AssertNoError(t, err)
		// Should be no-op since state already is ready
		bolt.Reset(context.Background())
	})

	outer.Run("Buffer stream", func(t *testing.T) {
		bolt, cleanup := connectToServer(t, func(srv *bolt5server) {
			srv.accept(5)
			srv.serveRun(runResponse, nil)
			srv.closeConnection()
		})
		defer cleanup()
		defer bolt.Close(context.Background())

		stream, _ := bolt.Run(context.Background(),
			idb.Command{Cypher: "cypher"}, idb.TxConfig{Mode: idb.ReadMode})
		// This should force all records to be buffered in the stream
		err := bolt.Buffer(context.Background(), stream)
		AssertNoError(t, err)
		// The bookmark should be set
		bookmark := bolt.Bookmark()
		AssertStringEqual(t, bookmark, runBookmark)

		// Server closed connection and bolt will go into failed state
		_, err = bolt.Run(context.Background(),
			idb.Command{Cypher: "cypher"}, idb.TxConfig{Mode: idb.ReadMode})
		AssertError(t, err)
		assertBoltState(t, bolt5Dead, bolt)

		// Should still be able to read from the stream even though bolt is dead
		assertRunResponseOk(t, bolt, stream)

		// Buffering again should not affect anything
		err = bolt.Buffer(context.Background(), stream)
		AssertNoError(t, err)
		rec, sum, err := bolt.Next(context.Background(), stream)
		AssertNextOnlySummary(t, rec, sum, err)
	})

	outer.Run("Buffer stream with fetch size", func(t *testing.T) {
		keys := []any{"k1"}
		bookmark := "x"
		bolt, cleanup := connectToServer(t, func(srv *bolt5server) {
			srv.accept(5)
			srv.waitForRun(nil)
			srv.waitForPullN(3)
			srv.send(msgSuccess, map[string]any{"fields": keys})
			srv.send(msgRecord, []any{"1"})
			srv.send(msgRecord, []any{"2"})
			srv.send(msgRecord, []any{"3"})
			srv.send(msgSuccess, map[string]any{"has_more": true})
			srv.waitForPullN(-1)
			srv.send(msgRecord, []any{"4"})
			srv.send(msgRecord, []any{"5"})
			srv.send(msgSuccess, map[string]any{"bookmark": bookmark, "type": "r"})
		})
		defer cleanup()
		defer bolt.Close(context.Background())

		stream, _ := bolt.Run(context.Background(),
			idb.Command{Cypher: "cypher", FetchSize: 3},
			idb.TxConfig{Mode: idb.ReadMode})
		// Read one to put it in less comfortable state
		rec, sum, err := bolt.Next(context.Background(), stream)
		AssertNextOnlyRecord(t, rec, sum, err)
		// Buffer the rest
		err = bolt.Buffer(context.Background(), stream)
		AssertNoError(t, err)
		// The bookmark should be set
		bookmark = bolt.Bookmark()
		AssertStringEqual(t, bookmark, bookmark)

		for i := 0; i < 4; i++ {
			rec, sum, err = bolt.Next(context.Background(), stream)
			AssertNextOnlyRecord(t, rec, sum, err)
		}
		rec, sum, err = bolt.Next(context.Background(), stream)
		AssertNextOnlySummary(t, rec, sum, err)
		// Buffering again should not affect anything
		err = bolt.Buffer(context.Background(), stream)
		AssertNoError(t, err)
		rec, sum, err = bolt.Next(context.Background(), stream)
		AssertNextOnlySummary(t, rec, sum, err)
	})

	outer.Run("Buffer stream with error", func(t *testing.T) {
		bolt, cleanup := connectToServer(t, func(srv *bolt5server) {
			srv.accept(5)
			srv.waitForRun(nil)
			srv.waitForPullN(bolt5FetchSize)
			// Send response to run and first record as response to pull
			srv.send(msgSuccess, map[string]any{
				"fields":  runKeys,
				"t_first": int64(1),
			})
			srv.send(msgRecord, []any{"1v1", "1v2"})
			srv.sendFailureMsg("thecode", "themessage")
		})
		defer cleanup()
		defer bolt.Close(context.Background())

		stream, _ := bolt.Run(context.Background(),
			idb.Command{Cypher: "cypher"}, idb.TxConfig{Mode: idb.ReadMode})
		// This should force all records to be buffered in the stream
		err := bolt.Buffer(context.Background(), stream)
		// Should be no error here since we got one record before the error
		AssertNoError(t, err)
		// Retrieve the one record we got
		rec, sum, err := bolt.Next(context.Background(), stream)
		AssertNextOnlyRecord(t, rec, sum, err)
		// Now we should see the error, this is to handle errors happening on a specifiec
		// record, like division by zero.
		rec, sum, err = bolt.Next(context.Background(), stream)
		AssertNextOnlyError(t, rec, sum, err)
		// Should be no bookmark since we failed
		bookmark := bolt.Bookmark()
		AssertStringEqual(t, bookmark, "")
	})

	outer.Run("Buffer stream with invalid handle", func(t *testing.T) {
		bolt, cleanup := connectToServer(t, func(srv *bolt5server) {
			srv.accept(5)
		})
		defer cleanup()
		defer bolt.Close(context.Background())

		err := bolt.Buffer(context.Background(), idb.StreamHandle(1))
		AssertError(t, err)
	})

	outer.Run("Consume stream", func(t *testing.T) {
		bolt, cleanup := connectToServer(t, func(srv *bolt5server) {
			srv.accept(5)
			srv.serveRun(runResponse, nil)
			srv.closeConnection()
		})
		defer cleanup()
		defer bolt.Close(context.Background())

		stream, _ := bolt.Run(context.Background(),
			idb.Command{Cypher: "cypher"}, idb.TxConfig{Mode: idb.ReadMode})
		// This should force all records to be buffered in the stream
		sum, err := bolt.Consume(context.Background(), stream)
		AssertNoError(t, err)
		AssertNotNil(t, sum)
		assertBoltState(t, bolt5Ready, bolt)
		// The bookmark should be set
		bookmark := bolt.Bookmark()
		AssertStringEqual(t, bookmark, runBookmark)
		AssertStringEqual(t, sum.Bookmark, runBookmark)

		// Should only get the summary from the stream since we consumed everything
		rec, sum, err := bolt.Next(context.Background(), stream)
		AssertNextOnlySummary(t, rec, sum, err)

		// Consuming again should just return the summary again
		sum, err = bolt.Consume(context.Background(), stream)
		AssertNoError(t, err)
		AssertNotNil(t, sum)
	})

	outer.Run("Consume stream with fetch size", func(t *testing.T) {
		qid := 3
		keys := []any{"k1"}
		bookmark := "x"
		bolt, cleanup := connectToServer(t, func(srv *bolt5server) {
			srv.accept(5)
			srv.waitForRun(nil)
			srv.waitForPullN(3)
			srv.send(msgSuccess, map[string]any{"fields": keys, "qid": int64(qid)})
			srv.send(msgRecord, []any{"1"})
			srv.send(msgRecord, []any{"2"})
			srv.send(msgRecord, []any{"3"})
			srv.send(msgSuccess, map[string]any{"has_more": true, "qid": int64(qid)})
			srv.waitForDiscardN(-1)
			srv.send(msgSuccess, map[string]any{"bookmark": bookmark, "type": "r"})
		})
		defer cleanup()
		defer bolt.Close(context.Background())

		stream, _ := bolt.Run(context.Background(),
			idb.Command{Cypher: "cypher", FetchSize: 3},
			idb.TxConfig{Mode: idb.ReadMode})
		// Read one to put it in less comfortable state
		rec, sum, err := bolt.Next(context.Background(), stream)
		AssertNextOnlyRecord(t, rec, sum, err)
		// Consume the rest
		sum, err = bolt.Consume(context.Background(), stream)
		AssertNoError(t, err)
		AssertNotNil(t, sum)
		assertBoltState(t, bolt5Ready, bolt)

		// The bookmark should be set
		bookmark = bolt.Bookmark()
		AssertStringEqual(t, bookmark, bookmark)
		AssertStringEqual(t, sum.Bookmark, bookmark)

		// Should only get the summary from the stream since we consumed everything
		rec, sum, err = bolt.Next(context.Background(), stream)
		AssertNextOnlySummary(t, rec, sum, err)

		// Consuming again should just return the summary again
		sum, err = bolt.Consume(context.Background(), stream)
		AssertNoError(t, err)
		AssertNotNil(t, sum)
	})

	outer.Run("Consume stream with error", func(t *testing.T) {
		bolt, cleanup := connectToServer(t, func(srv *bolt5server) {
			srv.accept(5)
			srv.waitForRun(nil)
			srv.waitForPullN(bolt5FetchSize)
			// Send response to run and first record as response to pull
			srv.send(msgSuccess, map[string]any{
				"fields":  runKeys,
				"t_first": int64(1),
			})
			srv.send(msgRecord, []any{"1v1", "1v2"})
			srv.sendFailureMsg("thecode", "themessage")
		})
		defer cleanup()
		defer bolt.Close(context.Background())

		stream, _ := bolt.Run(context.Background(),
			idb.Command{Cypher: "cypher"}, idb.TxConfig{Mode: idb.ReadMode})
		// This should force all records to be buffered in the stream
		sum, err := bolt.Consume(context.Background(), stream)
		AssertNeo4jError(t, err)
		AssertNil(t, sum)
		bookmark := bolt.Bookmark()
		AssertStringEqual(t, bookmark, "")

		// Should not get the summary since there was an error
		rec, sum, err := bolt.Next(context.Background(), stream)
		AssertNeo4jError(t, err)
		AssertNextOnlyError(t, rec, sum, err)
	})

	outer.Run("Consume with invalid stream", func(t *testing.T) {
		bolt, cleanup := connectToServer(t, func(srv *bolt5server) {
			srv.accept(5)
		})
		defer cleanup()
		defer bolt.Close(context.Background())

		sum, err := bolt.Consume(context.Background(), idb.StreamHandle(1))
		AssertNil(t, sum)
		AssertError(t, err)
	})

	outer.Run("GetRoutingTable using ROUTE message", func(t *testing.T) {
		bolt, cleanup := connectToServer(t, func(srv *bolt5server) {
			srv.acceptWithMinor(5, 0)
			srv.waitForRoute(func(fields []any) {
				// Fields contains context(map), bookmarks([]string), extras(map)
			})
			srv.sendSuccess(map[string]any{
				"rt": map[string]any{
					"ttl": 1000,
					"db":  "thedb",
					"servers": []any{
						map[string]any{
							"role":      "ROUTE",
							"addresses": []any{"router1"},
						},
					},
				},
			})
		})
		defer cleanup()
		defer bolt.Close(context.Background())

		rt, err := bolt.GetRoutingTable(context.Background(), map[string]string{"region": "space"}, nil, "thedb", "")
		AssertNoError(t, err)
		ert := &idb.RoutingTable{Routers: []string{"router1"},
			TimeToLive: 1000, DatabaseName: "thedb"}
		if !reflect.DeepEqual(rt, ert) {
			t.Fatalf("Expected:\n%+v\n != Actual: \n%+v\n", rt, ert)
		}
	})

	outer.Run("Expired authentication error should close connection", func(t *testing.T) {
		bolt, cleanup := connectToServer(t, func(srv *bolt5server) {
			srv.accept(5)
			srv.sendFailureMsg("Status.Security.AuthorizationExpired", "auth token is... expired")
		})
		defer cleanup()

		_, err := bolt.Run(context.Background(), idb.Command{Cypher: "MATCH (" +
			"n) RETURN n"}, idb.TxConfig{Mode: idb.ReadMode})
		assertBoltState(t, bolt5Dead, bolt)
		AssertError(t, err)
	})

	outer.Run("Immediately expired authentication token error triggers a connection failure", func(t *testing.T) {
		bolt, cleanup := connectToServer(t, func(srv *bolt5server) {
			srv.accept(5)
			srv.sendFailureMsg("Neo.ClientError.Security.TokenExpired", "SSO token is... expired")
		})
		defer cleanup()

		_, err := bolt.Run(context.Background(), idb.Command{Cypher: "MATCH (" +
			"n) RETURN n"}, idb.TxConfig{Mode: idb.ReadMode})
		assertBoltState(t, bolt5Failed, bolt)
		AssertError(t, err)
	})

	outer.Run("Expired authentication token error after run triggers a connection failure", func(t *testing.T) {
		bolt, cleanup := connectToServer(t, func(srv *bolt5server) {
			srv.accept(5)
			srv.waitForRun(nil)
			srv.sendFailureMsg("Neo.ClientError.Security.TokenExpired", "SSO token is... expired")
		})
		defer cleanup()

		_, err := bolt.Run(context.Background(), idb.Command{Cypher: "MATCH (" +
			"n) RETURN n"}, idb.TxConfig{Mode: idb.ReadMode})
		assertBoltState(t, bolt5Failed, bolt)
		AssertError(t, err)
	})

	outer.Run("Updates connection idle date on every response", func(inner *testing.T) {
		ctx := context.Background()
		testStart := time.Now()

		callbacks := []struct {
			scenario string
			server   func(*testing.T, *bolt5server)
			client   func(*testing.T, *bolt5)
		}{
			{
				scenario: "after HELLO",
				server:   func(t *testing.T, srv *bolt5server) {},
				client: func(t *testing.T, cli *bolt5) {
					AssertAfter(t, cli.IdleDate(), testStart)
				},
			},
			{
				scenario: "after successful RESET",
				server: func(t *testing.T, srv *bolt5server) {
					srv.waitForReset()
					srv.sendSuccess(map[string]any{})
				},
				client: func(t *testing.T, cli *bolt5) {
					idleDate := cli.IdleDate()
					cli.ForceReset(ctx)
					AssertAfter(t, cli.IdleDate(), idleDate)
				},
			},
			{
				scenario: "after failed RESET",
				server: func(t *testing.T, srv *bolt5server) {
					srv.waitForReset()
					srv.sendFailureMsg("o.o.p.s", "reset failed")
				},
				client: func(t *testing.T, cli *bolt5) {
					idleDate := cli.IdleDate()
					cli.ForceReset(ctx)
					AssertAfter(t, cli.IdleDate(), idleDate)
				},
			},
			{
				scenario: "not after error on RESET",
				server: func(t *testing.T, srv *bolt5server) {
					srv.waitForReset()
					srv.closeConnection()
				},
				client: func(t *testing.T, cli *bolt5) {
					idleDate := cli.IdleDate()
					cli.ForceReset(ctx)
					AssertDeepEquals(t, cli.IdleDate(), idleDate)
				},
			},
			{
				scenario: "after successful RUN/PULLALL",
				server: func(t *testing.T, srv *bolt5server) {
					srv.waitForRun(nil)
					srv.sendSuccess(map[string]any{})
					srv.waitForPullN(1000)
					srv.sendSuccess(map[string]any{})
				},
				client: func(t *testing.T, cli *bolt5) {
					idleDate := cli.IdleDate()
					_, _ = cli.Run(ctx, idb.Command{Cypher: "RETURN 42"}, idb.TxConfig{})
					AssertAfter(t, cli.IdleDate(), idleDate)
				},
			},
			{
				scenario: "after failed RUN",
				server: func(t *testing.T, srv *bolt5server) {
					srv.waitForRun(nil)
					srv.sendFailureMsg("o.o.p.s", "run failed")
				},
				client: func(t *testing.T, cli *bolt5) {
					idleDate := cli.IdleDate()
					_, _ = cli.Run(ctx, idb.Command{Cypher: "RETURN 42"}, idb.TxConfig{})
					AssertAfter(t, cli.IdleDate(), idleDate)
				},
			},
			{
				scenario: "not after errored RUN",
				server: func(t *testing.T, srv *bolt5server) {
					srv.waitForRun(nil)
					srv.closeConnection()
				},
				client: func(t *testing.T, cli *bolt5) {
					idleDate := cli.IdleDate()
					_, _ = cli.Run(ctx, idb.Command{Cypher: "RETURN 42"}, idb.TxConfig{})
					AssertDeepEquals(t, cli.IdleDate(), idleDate)
				},
			},
			{
				scenario: "after failed PULLALL",
				server: func(t *testing.T, srv *bolt5server) {
					srv.waitForRun(nil)
					srv.sendSuccess(map[string]any{})
					srv.waitForPullN(1000)
					srv.sendFailureMsg("o.o.p.s", "pull all failed")
				},
				client: func(t *testing.T, cli *bolt5) {
					idleDate := cli.IdleDate()
					_, _ = cli.Run(ctx, idb.Command{Cypher: "RETURN 42"}, idb.TxConfig{})
					AssertAfter(t, cli.IdleDate(), idleDate)
				},
			},
			{
				scenario: "after successful BEGIN",
				server: func(t *testing.T, srv *bolt5server) {
					srv.waitForTxBegin(nil)
					srv.sendSuccess(map[string]any{})
				},
				client: func(t *testing.T, cli *bolt5) {
					idleDate := cli.IdleDate()
					_, _ = cli.TxBegin(ctx, idb.TxConfig{})
					AssertAfter(t, cli.IdleDate(), idleDate)
				},
			},
			{
				scenario: "after failed BEGIN",
				server: func(t *testing.T, srv *bolt5server) {
					srv.waitForTxBegin(nil)
					srv.sendFailureMsg("o.o.p.s", "begin failed")
				},
				client: func(t *testing.T, cli *bolt5) {
					idleDate := cli.IdleDate()
					_, _ = cli.TxBegin(ctx, idb.TxConfig{})
					AssertAfter(t, cli.IdleDate(), idleDate)
				},
			},
			{
				scenario: "not after errored BEGIN",
				server: func(t *testing.T, srv *bolt5server) {
					srv.waitForTxBegin(nil)
					srv.closeConnection()
				},
				client: func(t *testing.T, cli *bolt5) {
					idleDate := cli.IdleDate()
					_, _ = cli.TxBegin(ctx, idb.TxConfig{})
					AssertDeepEquals(t, cli.IdleDate(), idleDate)
				},
			},
			{
				scenario: "after successful COMMIT",
				server: func(t *testing.T, srv *bolt5server) {
					srv.waitForTxBegin(nil)
					srv.sendSuccess(map[string]any{})
					srv.waitForTxCommit()
					srv.sendSuccess(map[string]any{})
				},
				client: func(t *testing.T, cli *bolt5) {
					tx, _ := cli.TxBegin(ctx, idb.TxConfig{})
					idleDate := cli.IdleDate()
					_ = cli.TxCommit(ctx, tx)
					AssertAfter(t, cli.IdleDate(), idleDate)
				},
			},
			{
				scenario: "after failed COMMIT",
				server: func(t *testing.T, srv *bolt5server) {
					srv.waitForTxBegin(nil)
					srv.sendSuccess(map[string]any{})
					srv.waitForTxCommit()
					srv.sendFailureMsg("o.o.p.s", "commit failed")
				},
				client: func(t *testing.T, cli *bolt5) {
					tx, _ := cli.TxBegin(ctx, idb.TxConfig{})
					idleDate := cli.IdleDate()
					_ = cli.TxCommit(ctx, tx)
					AssertAfter(t, cli.IdleDate(), idleDate)
				},
			},
			{
				scenario: "not after errored COMMIT",
				server: func(t *testing.T, srv *bolt5server) {
					srv.waitForTxBegin(nil)
					srv.sendSuccess(map[string]any{})
					srv.waitForTxCommit()
					srv.closeConnection()
				},
				client: func(t *testing.T, cli *bolt5) {
					tx, _ := cli.TxBegin(ctx, idb.TxConfig{})
					idleDate := cli.IdleDate()
					_ = cli.TxCommit(ctx, tx)
					AssertDeepEquals(t, cli.IdleDate(), idleDate)
				},
			},
			{
				scenario: "after successful ROLLBACK",
				server: func(t *testing.T, srv *bolt5server) {
					srv.waitForTxBegin(nil)
					srv.sendSuccess(map[string]any{})
					srv.waitForTxRollback()
					srv.sendSuccess(map[string]any{})
				},
				client: func(t *testing.T, cli *bolt5) {
					tx, _ := cli.TxBegin(ctx, idb.TxConfig{})
					idleDate := cli.IdleDate()
					_ = cli.TxRollback(ctx, tx)
					AssertAfter(t, cli.IdleDate(), idleDate)
				},
			},
			{
				scenario: "after failed ROLLBACK",
				server: func(t *testing.T, srv *bolt5server) {
					srv.waitForTxBegin(nil)
					srv.sendSuccess(map[string]any{})
					srv.waitForTxRollback()
					srv.sendFailureMsg("o.o.p.s", "rollback failed")
				},
				client: func(t *testing.T, cli *bolt5) {
					tx, _ := cli.TxBegin(ctx, idb.TxConfig{})
					idleDate := cli.IdleDate()
					_ = cli.TxRollback(ctx, tx)
					AssertAfter(t, cli.IdleDate(), idleDate)
				},
			},
			{
				scenario: "not after errored ROLLBACK",
				server: func(t *testing.T, srv *bolt5server) {
					srv.waitForTxBegin(nil)
					srv.sendSuccess(map[string]any{})
					srv.waitForTxRollback()
					srv.closeConnection()
				},
				client: func(t *testing.T, cli *bolt5) {
					tx, _ := cli.TxBegin(ctx, idb.TxConfig{})
					idleDate := cli.IdleDate()
					_ = cli.TxRollback(ctx, tx)
					AssertDeepEquals(t, cli.IdleDate(), idleDate)
				},
			},
		}

		for _, callback := range callbacks {
			inner.Run(callback.scenario, func(t *testing.T) {
				bolt, cleanup := connectToServer(inner, func(srv *bolt5server) {
					srv.accept(5)
					callback.server(t, srv)
				})
				defer cleanup()
				defer bolt.Close(ctx)

				callback.client(t, bolt)
			})
		}

	})

	outer.Run("closes underlying socket when context has terminated", func(inner *testing.T) {
		ctx := context.Background()
		pastDeadline := time.Now().Add(-6 * time.Hour)
		pastCtx, pastCtxCancel := context.WithDeadline(context.Background(), pastDeadline)
		defer pastCtxCancel()
		canceledCtx, cancelFunc := context.WithCancel(ctx)
		cancelFunc() // cancel it now
		type testCase struct {
			description string
			ctx         context.Context
			errorMatch  string
		}

		testCases := []testCase{
			{
				description: "due to a past deadline",
				ctx:         pastCtx,
				errorMatch:  "Timeout while writing to connection",
			},
			{
				description: "because of cancelation",
				ctx:         canceledCtx,
				errorMatch:  "Writing to connection has been canceled",
			},
		}
		for _, test := range testCases {
			inner.Run(test.description, func(t *testing.T) {
				var latch sync.WaitGroup
				latch.Add(1)
				bolt, cleanup := connectToServer(t, func(srv *bolt5server) {
					srv.accept(5)
					defer func() {
						// test server reaches EOF since the client closes the socket
						// this happens before being able to dechunk the run message
						AssertDeepEquals(t, recover(), io.EOF)
						latch.Done()
					}()
					srv.waitForRun(nil)
				})
				defer cleanup()
				defer bolt.Close(ctx)

				_, err := bolt.Run(test.ctx, idb.Command{Cypher: "UNWIND [1,2] AS k RETURN k"}, idb.TxConfig{Mode: idb.ReadMode})

				latch.Wait()
				AssertErrorMessageContains(t, err, test.errorMatch)
			})
		}
	})

	outer.Run("tracks tfirst properly", func(t *testing.T) {
		ctx := context.Background()
		bolt, cleanup := connectToServer(t, func(srv *bolt5server) {
			srv.accept(5)
			srv.waitForTxBegin(nil)
			srv.sendSuccess(nil)
			srv.waitForRun(nil)
			srv.waitForPullN(1)
			srv.send(msgSuccess, map[string]any{"fields": []any{"x"}, "t_first": int64(10)})
			srv.send(msgRecord, []any{"1"})
			srv.send(msgSuccess, map[string]any{"has_more": true})
			srv.waitForRun(nil)
			srv.waitForPullN(-1)
			srv.send(msgSuccess, map[string]any{"fields": []any{"x"}, "t_first": int64(20)})
			srv.send(msgRecord, []any{"3"})
			srv.send(msgRecord, []any{"4"})
			srv.send(msgSuccess, map[string]any{"bookmark": "b2", "type": "r"})
			srv.send(msgRecord, []any{"2"})
			srv.send(msgSuccess, map[string]any{"bookmark": "b1", "type": "r"})
		})
		defer cleanup()
		defer bolt.Close(ctx)

		tx1, _ := bolt.TxBegin(ctx, idb.TxConfig{Mode: idb.ReadMode})
		results1, _ := bolt.RunTx(ctx, tx1, idb.Command{Cypher: "UNWIND [1,2] AS x RETURN x", FetchSize: 1})
		results2, _ := bolt.RunTx(ctx, tx1, idb.Command{Cypher: "UNWIND [3,4] AS x RETURN x", FetchSize: -1})
		summary2, _ := bolt.Consume(ctx, results2)
		summary1, _ := bolt.Consume(ctx, results1)

		AssertIntEqual(t, int(summary1.TFirst), 10)
		AssertIntEqual(t, int(summary2.TFirst), 20)
	})
}<|MERGE_RESOLUTION|>--- conflicted
+++ resolved
@@ -8,13 +8,13 @@
  * you may not use this file except in compliance with the License.
  * You may obtain a copy of the License at
  *
- *      https://www.apache.org/licenses/LICENSE-2.0
+ *     https://www.apache.org/licenses/LICENSE-2.0
  *
- *  Unless required by applicable law or agreed to in writing, software
- *  distributed under the License is distributed on an "AS IS" BASIS,
- *  WITHOUT WARRANTIES OR CONDITIONS OF ANY KIND, either express or implied.
- *  See the License for the specific language governing permissions and
- *  limitations under the License.
+ * Unless required by applicable law or agreed to in writing, software
+ * distributed under the License is distributed on an "AS IS" BASIS,
+ * WITHOUT WARRANTIES OR CONDITIONS OF ANY KIND, either express or implied.
+ * See the License for the specific language governing permissions and
+ * limitations under the License.
  */
 
 package bolt
@@ -110,9 +110,6 @@
 		tcpConn, srv, cleanup := setupBolt5Pipe(t)
 		go serverJob(srv)
 
-<<<<<<< HEAD
-		c, err := Connect(context.Background(), "serverName", tcpConn, auth, "007", nil, noopOnNeo4jError, logger, nil)
-=======
 		c, err := Connect(
 			context.Background(),
 			"serverName",
@@ -120,11 +117,11 @@
 			auth,
 			"007",
 			nil,
+			noopOnNeo4jError,
 			logger,
 			nil,
 			idb.NotificationConfig{},
 		)
->>>>>>> 1980adda
 		if err != nil {
 			t.Fatal(err)
 		}
@@ -257,9 +254,6 @@
 			}
 			srv.acceptHello()
 		}()
-<<<<<<< HEAD
-		bolt, err := Connect(context.Background(), "serverName", conn, auth, "007", routingContext, nil, logger, nil)
-=======
 		bolt, err := Connect(
 			context.Background(),
 			"serverName",
@@ -267,11 +261,11 @@
 			auth,
 			"007",
 			routingContext,
+			nil,
 			logger,
 			nil,
 			idb.NotificationConfig{},
 		)
->>>>>>> 1980adda
 		AssertNoError(t, err)
 		bolt.Close(context.Background())
 	})
@@ -292,9 +286,6 @@
 			srv.waitForLogon()
 			srv.acceptLogon()
 		}()
-<<<<<<< HEAD
-		bolt, err := Connect(context.Background(), "serverName", conn, auth, "007", routingContext, nil, logger, nil)
-=======
 		bolt, err := Connect(
 			context.Background(),
 			"serverName",
@@ -302,11 +293,11 @@
 			auth,
 			"007",
 			routingContext,
+			nil,
 			logger,
 			nil,
 			idb.NotificationConfig{},
 		)
->>>>>>> 1980adda
 		AssertNoError(t, err)
 		bolt.Close(context.Background())
 	})
@@ -324,9 +315,6 @@
 			}
 			srv.acceptHello()
 		}()
-<<<<<<< HEAD
-		bolt, err := Connect(context.Background(), "serverName", conn, auth, "007", nil, nil, logger, nil)
-=======
 		bolt, err := Connect(
 			context.Background(),
 			"serverName",
@@ -334,11 +322,11 @@
 			auth,
 			"007",
 			nil,
+			nil,
 			logger,
 			nil,
 			idb.NotificationConfig{},
 		)
->>>>>>> 1980adda
 		AssertNoError(t, err)
 		bolt.Close(context.Background())
 	})
@@ -358,9 +346,6 @@
 			srv.waitForLogon()
 			srv.acceptLogon()
 		}()
-<<<<<<< HEAD
-		bolt, err := Connect(context.Background(), "serverName", conn, auth, "007", nil, nil, logger, nil)
-=======
 		bolt, err := Connect(
 			context.Background(),
 			"serverName",
@@ -368,11 +353,11 @@
 			auth,
 			"007",
 			nil,
+			nil,
 			logger,
 			nil,
 			idb.NotificationConfig{},
 		)
->>>>>>> 1980adda
 		AssertNoError(t, err)
 		bolt.Close(context.Background())
 	})
@@ -387,9 +372,6 @@
 			srv.waitForHello()
 			srv.rejectHelloUnauthorized()
 		}()
-<<<<<<< HEAD
-		bolt, err := Connect(context.Background(), "serverName", conn, auth, "007", nil, noopOnNeo4jError, logger, nil)
-=======
 		bolt, err := Connect(
 			context.Background(),
 			"serverName",
@@ -397,11 +379,11 @@
 			auth,
 			"007",
 			nil,
+			noopOnNeo4jError,
 			logger,
 			nil,
 			idb.NotificationConfig{},
 		)
->>>>>>> 1980adda
 		AssertNil(t, bolt)
 		AssertError(t, err)
 		dbErr, isDbErr := err.(*db.Neo4jError)
@@ -425,9 +407,6 @@
 			srv.waitForLogon()
 			srv.rejectLogonWithoutAuthToken()
 		}()
-<<<<<<< HEAD
-		bolt, err := Connect(context.Background(), "serverName", conn, auth, "007", nil, noopOnNeo4jError, logger, nil)
-=======
 		bolt, err := Connect(
 			context.Background(),
 			"serverName",
@@ -435,11 +414,11 @@
 			auth,
 			"007",
 			nil,
+			noopOnNeo4jError,
 			logger,
 			nil,
 			idb.NotificationConfig{},
 		)
->>>>>>> 1980adda
 		AssertNil(t, bolt)
 		AssertError(t, err)
 		dbErr, isDbErr := err.(*db.Neo4jError)
