--- conflicted
+++ resolved
@@ -110,7 +110,7 @@
 		tcpConn, srv, cleanup := setupBolt5Pipe(t)
 		go serverJob(srv)
 
-<<<<<<< HEAD
+		timer := time.Now
 		c, err := Connect(
 			context.Background(),
 			"serverName",
@@ -122,11 +122,8 @@
 			logger,
 			nil,
 			idb.NotificationConfig{},
+			&timer,
 		)
-=======
-		timer := time.Now
-		c, err := Connect(context.Background(), "serverName", tcpConn, auth, "007", nil, logger, nil, idb.NotificationConfig{}, &timer)
->>>>>>> 994487f6
 		if err != nil {
 			t.Fatal(err)
 		}
@@ -259,7 +256,7 @@
 			}
 			srv.acceptHello()
 		}()
-<<<<<<< HEAD
+		timer := time.Now
 		bolt, err := Connect(
 			context.Background(),
 			"serverName",
@@ -271,11 +268,8 @@
 			logger,
 			nil,
 			idb.NotificationConfig{},
+			&timer,
 		)
-=======
-		timer := time.Now
-		bolt, err := Connect(context.Background(), "serverName", conn, auth, "007", routingContext, logger, nil, idb.NotificationConfig{}, &timer)
->>>>>>> 994487f6
 		AssertNoError(t, err)
 		bolt.Close(context.Background())
 	})
@@ -296,7 +290,7 @@
 			srv.waitForLogon()
 			srv.acceptLogon()
 		}()
-<<<<<<< HEAD
+		timer := time.Now
 		bolt, err := Connect(
 			context.Background(),
 			"serverName",
@@ -308,11 +302,8 @@
 			logger,
 			nil,
 			idb.NotificationConfig{},
+			&timer,
 		)
-=======
-		timer := time.Now
-		bolt, err := Connect(context.Background(), "serverName", conn, auth, "007", routingContext, logger, nil, idb.NotificationConfig{}, &timer)
->>>>>>> 994487f6
 		AssertNoError(t, err)
 		bolt.Close(context.Background())
 	})
@@ -330,7 +321,7 @@
 			}
 			srv.acceptHello()
 		}()
-<<<<<<< HEAD
+		timer := time.Now
 		bolt, err := Connect(
 			context.Background(),
 			"serverName",
@@ -342,11 +333,8 @@
 			logger,
 			nil,
 			idb.NotificationConfig{},
+			&timer,
 		)
-=======
-		timer := time.Now
-		bolt, err := Connect(context.Background(), "serverName", conn, auth, "007", nil, logger, nil, idb.NotificationConfig{}, &timer)
->>>>>>> 994487f6
 		AssertNoError(t, err)
 		bolt.Close(context.Background())
 	})
@@ -366,7 +354,7 @@
 			srv.waitForLogon()
 			srv.acceptLogon()
 		}()
-<<<<<<< HEAD
+		timer := time.Now
 		bolt, err := Connect(
 			context.Background(),
 			"serverName",
@@ -378,11 +366,8 @@
 			logger,
 			nil,
 			idb.NotificationConfig{},
+			&timer,
 		)
-=======
-		timer := time.Now
-		bolt, err := Connect(context.Background(), "serverName", conn, auth, "007", nil, logger, nil, idb.NotificationConfig{}, &timer)
->>>>>>> 994487f6
 		AssertNoError(t, err)
 		bolt.Close(context.Background())
 	})
@@ -397,7 +382,7 @@
 			srv.waitForHello()
 			srv.rejectHelloUnauthorized()
 		}()
-<<<<<<< HEAD
+		timer := time.Now
 		bolt, err := Connect(
 			context.Background(),
 			"serverName",
@@ -409,13 +394,9 @@
 			logger,
 			nil,
 			idb.NotificationConfig{},
+			&timer,
 		)
 		AssertNotNil(t, bolt)
-=======
-		timer := time.Now
-		bolt, err := Connect(context.Background(), "serverName", conn, auth, "007", nil, logger, nil, idb.NotificationConfig{}, &timer)
-		AssertNil(t, bolt)
->>>>>>> 994487f6
 		AssertError(t, err)
 		dbErr, isDbErr := err.(*db.Neo4jError)
 		if !isDbErr {
@@ -438,7 +419,7 @@
 			srv.waitForLogon()
 			srv.rejectLogonWithoutAuthToken()
 		}()
-<<<<<<< HEAD
+		timer := time.Now
 		bolt, err := Connect(
 			context.Background(),
 			"serverName",
@@ -450,13 +431,9 @@
 			logger,
 			nil,
 			idb.NotificationConfig{},
+			&timer,
 		)
 		AssertNotNil(t, bolt)
-=======
-		timer := time.Now
-		bolt, err := Connect(context.Background(), "serverName", conn, auth, "007", nil, logger, nil, idb.NotificationConfig{}, &timer)
-		AssertNil(t, bolt)
->>>>>>> 994487f6
 		AssertError(t, err)
 		dbErr, isDbErr := err.(*db.Neo4jError)
 		if !isDbErr {
