--- conflicted
+++ resolved
@@ -74,18 +74,14 @@
 	ForceResetHook     func()
 }
 
-<<<<<<< HEAD
-func (c *ConnFake) Connect(context.Context, int, *idb.ReAuthToken, string, map[string]string) error {
-=======
 func (c *ConnFake) Connect(
 	context.Context,
 	int,
-	map[string]any,
+	*idb.ReAuthToken,
 	string,
 	map[string]string,
 	idb.NotificationConfig,
 ) error {
->>>>>>> 1980adda
 	return nil
 }
 
