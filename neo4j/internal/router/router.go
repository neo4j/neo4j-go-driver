--- conflicted
+++ resolved
@@ -119,13 +119,8 @@
 	return table, nil
 }
 
-<<<<<<< HEAD
-func (r *Router) getOrReadTable(ctx context.Context, bookmarksFn func(context.Context) ([]string, error), database string, boltLogger log.BoltLogger) (*db.RoutingTable, error) {
+func (r *Router) getOrReadTable(ctx context.Context, bookmarksFn func(context.Context) ([]string, error), database string, boltLogger log.BoltLogger) (*idb.RoutingTable, error) {
 	now := (*r.now)()
-=======
-func (r *Router) getOrReadTable(ctx context.Context, bookmarksFn func(context.Context) ([]string, error), database string, boltLogger log.BoltLogger) (*idb.RoutingTable, error) {
-	now := r.now()
->>>>>>> c25cc319
 
 	if !r.dbRoutersMut.TryLock(ctx) {
 		return nil, racing.LockTimeoutError("could not acquire router lock in time when getting routing table")
