--- conflicted
+++ resolved
@@ -127,13 +127,8 @@
 	return table, nil
 }
 
-<<<<<<< HEAD
 func (r *Router) getOrReadTable(ctx context.Context, bookmarksFn func(context.Context) ([]string, error), database string, auth *idb.ReAuthToken, boltLogger log.BoltLogger) (*idb.RoutingTable, error) {
-	now := r.now()
-=======
-func (r *Router) getOrReadTable(ctx context.Context, bookmarksFn func(context.Context) ([]string, error), database string, boltLogger log.BoltLogger) (*idb.RoutingTable, error) {
 	now := (*r.now)()
->>>>>>> 994487f6
 
 	if !r.dbRoutersMut.TryLock(ctx) {
 		return nil, racing.LockTimeoutError("could not acquire router lock in time when getting routing table")
