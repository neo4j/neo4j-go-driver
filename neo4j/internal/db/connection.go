--- conflicted
+++ resolved
@@ -85,18 +85,14 @@
 
 // Connection defines an abstract database server connection.
 type Connection interface {
-<<<<<<< HEAD
-	Connect(ctx context.Context, minor int, auth *ReAuthToken, userAgent string, routingContext map[string]string) error
-=======
 	Connect(
 		ctx context.Context,
 		minor int,
-		auth map[string]any,
+		auth *ReAuthToken,
 		userAgent string,
 		routingContext map[string]string,
 		notificationConfig NotificationConfig,
 	) error
->>>>>>> 1980adda
 
 	TxBegin(ctx context.Context, txConfig TxConfig) (TxHandle, error)
 	TxRollback(ctx context.Context, tx TxHandle) error
