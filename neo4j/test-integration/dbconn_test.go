--- conflicted
+++ resolved
@@ -69,7 +69,7 @@
 		},
 	}
 
-<<<<<<< HEAD
+	timer := time.Now
 	boltConn, err := bolt.Connect(
 		context.Background(),
 		parsedUri.Host,
@@ -81,11 +81,8 @@
 		logger,
 		boltLogger,
 		idb.NotificationConfig{},
+		&timer,
 	)
-=======
-	timer := time.Now
-	boltConn, err := bolt.Connect(context.Background(), parsedUri.Host, tcpConn, authMap, "007", nil, logger, boltLogger, idb.NotificationConfig{}, &timer)
->>>>>>> 994487f6
 	if err != nil {
 		panic(err)
 	}
